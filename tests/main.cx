--- conflicted
+++ resolved
@@ -427,13 +427,8 @@
 	runTest("issue-285.cx", cx.SUCCESS, "Short declaration doesn't compile with opcode return value")
 	runTestEx("issue-286.cx", cx.SUCCESS, "Compilation error when struct field is named 'input' or 'output'", TEST_ISSUE, 0)
 	runTestEx("issue-287.cx", cx.COMPILATION_ERROR, "No compilation error when using empty argument list after function call", TEST_ISSUE, 0)
-<<<<<<< HEAD
-	runTestEx("issue-288.cx", cx.COMPILATION_ERROR, "No compilation error when using float value in place of boolean expression", TEST_ISSUE, 0)
+	runTest("issue-288.cx", cx.COMPILATION_ERROR, "No compilation error when using float value in place of boolean expression")
 	runTest("issue-289.cx", cx.COMPILATION_ERROR, "Panic when package contains duplicate function signature")
-=======
-	runTest("issue-288.cx", cx.COMPILATION_ERROR, "No compilation error when using float value in place of boolean expression")
-	runTestEx("issue-289.cx", cx.COMPILATION_ERROR, "Panic when package contains duplicate function signature", TEST_ISSUE, 0)
->>>>>>> 33cdf9fd
 	runTestEx("issue-290.cx", cx.COMPILATION_ERROR, "Left hand side of , is not compiled", TEST_ISSUE, 0)
 	runTestEx("issue-291-a.cx", cx.SUCCESS, "Compilation error when using return value of a member method in a expression", TEST_ISSUE, 0)
 	runTestEx("issue-291-b.cx", cx.SUCCESS, "Compilation error when using return value of a member method in a expression", TEST_ISSUE, 0)
