package main

import "os"
import "cx"
import "time"

func matchArg(arg str, pattern str, match *bool) (out bool) {
	out = false
	var argLen i32 = len(arg)
	var patternLen i32 = len(pattern)
	if (argLen >= patternLen) {
		name := str.substr(arg, 0, patternLen)
		if (name == pattern) {
			if *match {
				printf("duplicate arg %s\n", arg)
				os.Exit(cx.PANIC)
			}
			*match = true
			out = true
		}
	}
}

func getArgValueStr(arg str, pattern str, value *str, match *bool) (out bool) {
	if matchArg(arg, pattern, match) {
		var argLen i32 = len(arg)
		var patternLen i32 = len(pattern)
		if argLen > patternLen {
			*value = str.substr(arg, patternLen, argLen)
			out = true
		}
	}
}

func getArgValueStrSlice(arg str, pattern str, match *bool) (out []str) {
	var filterList str = ""
	var filterMatch bool = false
	var slice []str
	if getArgValueStr(arg, pattern, &filterList, &filterMatch) {
		var index i32 = 0
		for index >= 0 {
			index = str.index(filterList, ",")
			var filter str = filterList
			if index >= 0 {
				filter = str.substr(filterList, 0, index)
				filterList = str.substr(filterList, index + 1, len(filterList))
			} else {
				filterList = ""
			}
			filter = str.trimspace(filter)
			slice = append(slice, filter)
		}
	}
	out = slice
}

func getArgValueI32(arg str, pattern str, value *i32, match *bool) (out bool) {
	var strValue str = ""
	out = getArgValueStr(arg, pattern, &strValue, match)
	if out {
		var i32Value i32 = str.i32(strValue)
		*value = i32Value
	}
}

func getFlags(arg str, pattern str, flags *i32, match *bool, names []str, values[]i32) (success bool) {
	panic(len(names), len(values), "invalid flags")
	success = false
	var list str = ""
	var slice []str = getArgValueStrSlice(arg, pattern, match)
	for i := 0; i < len(slice); i++ {
		var value i32 = 0
		for k := 0; k < len(names); k++ {
			if slice[i] == names[k] {
				value = values[k]
			}
		}

		if value != 0 {
			*flags = *flags | value
			success = true
		} else {
			printf("invalid option value %s\n", arg)
			os.Exit(cx.PANIC)
		}
	}
}

func printFlags(name str, flags i32, names []str, values[]i32) {
	panic(len(names), len(values), "invalid flags")
	printf("%s : %d : ", name, flags)
	var count i32 = len(values)
	for i := 0; i < count && flags > 0; i++ {
		var flag i32 = values[i]
		if (flags & flag) == flag {
			printf("%s, ", names[i])
			flags = flags & (-1 ^ flag)
		}
	}
	printf("\n")
	panic(flags, 0, "invalid flags")
}

var TEST_NONE   i32 = 0
var TEST_STABLE i32 = 1
var TEST_ISSUE  i32 = 2
var TEST_GUI    i32 = 4
var TEST_ALL    i32 = 7//TEST_STABLE | TEST_ISSUE | TEST_GUI

var LOG_NONE	i32 = 0
var LOG_SUCCESS i32 = 1
var LOG_STDERR  i32 = 2
var LOG_FAIL    i32 = 4
var LOG_SKIP    i32 = 8
var LOG_TIME    i32 = 16
var LOG_ALL	    i32 = 31//LOG_SUCCESS | LOG_STDERR | LOG_FAIL | LOG_SKIP | LOG_TIME

var g_testCount i32 = 0
var g_testSuccess i32 = 0
var g_testSkipped i32 = 0

var g_enabledTests i32 = TEST_ALL
var g_log i32 = LOG_FAIL
var g_cxPath str = "cx"
var g_workingDir str = ""

func prettyOsCode(code i32) (out str) {
	if (code == os.RUN_SUCCESS) {
		out = "os.RUN_SUCCESS"
	} else if (code == os.RUN_EMPTY_CMD) {
		out = "os.RUN_EMPTY_CMD"
	} else if (code == os.RUN_PANIC) {
		out = "os.RUN_PANIC"
	} else if (code == os.RUN_START_FAILED) {
		out = "os.RUN_START_FAILED"
	} else if (code == os.RUN_WAIT_FAILED) {
		out = "os.RUN_WAIT_FAILED"
	} else if (code == os.RUN_TIMEOUT) {
		out = "os.RUN_TIMEOUT"
	} else {
		out = "unknown os.Run exit code"
	}
}

func runTestEx(cmd str, exitCode i32, desc str, filter i32, timeoutMs i32) () {
	if (g_enabledTests & filter) == filter {
		cmd = sprintf("%s %s", g_cxPath, cmd)
		var runError i32 = 0
		var cmdError i32 = 0
		var stdOut str

		var padding str
		if (g_testCount < 10) {
			padding = "  "
		} else if (g_testCount < 100) {
			padding = " "
		}
		var start i64 = time.UnixMilli()
		runError, cmdError, stdOut = os.Run(cmd, 2048, timeoutMs, g_workingDir)
		var end i64 = time.UnixMilli()
		var timing str
		timing = "na"
		if (g_log & LOG_TIME) == LOG_TIME {
			var deltaMs i32 = i64.i32(end - start)
			timing = sprintf("%dms", deltaMs)
		}

		if (runError != 0 && (runError != os.RUN_TIMEOUT || timeoutMs <= 0)) {
			if ((g_log & LOG_FAIL) == LOG_FAIL) {
				printf("#%s%d | FAILED  | %s | '%s' | os.Run exited with code %s (%d) | %s\n",
					padding, g_testCount, timing, cmd, prettyOsCode(runError), runError, desc)
			}
			if ((g_log & LOG_STDERR) == LOG_STDERR) {
				printf("%s\n", stdOut)
			}
		} else if (cmdError != exitCode) {
			if ((g_log & LOG_FAIL) == LOG_FAIL) {
				printf("#%s%d | FAILED  | %s | '%s' | expected %s (%d) | got %s (%d) | %s\n",
					padding, g_testCount, timing, cmd, strerror(exitCode), exitCode, strerror(cmdError), cmdError, desc)
			}
			if ((g_log & LOG_STDERR) == LOG_STDERR) {
				printf("%s\n", stdOut)
			}
		} else {
			if ((g_log & LOG_SUCCESS) == LOG_SUCCESS) {
				printf("#%s%d | success | %s | '%s' | expected %s (%d) | got %s (%d)\n",
					padding, g_testCount, timing, cmd, strerror(exitCode), exitCode, strerror(cmdError), cmdError)
			}
			g_testSuccess = g_testSuccess + 1
		}
		g_testCount = g_testCount + 1
	} else {
		if ((g_log & LOG_SKIP) == LOG_SKIP) {
			printf("#--- | Skipped | na | '%s' | na | na | %s\n", cmd, desc)
		}
		g_testSkipped = g_testSkipped + 1
	}
}

func runTest(cmd str, exitCode i32, desc str) {
	runTestEx(cmd, exitCode, desc, TEST_STABLE, 0)
}

func help () {
	printf("Options:\n")
	printf("++help          : Prints this message.\n")
	printf("++enable-tests  : Enable test set (all, stable, issue, gui).\n")
	printf("++disable-tests : Disable test set (all, stable, issue, gui).\n")
	printf("++log           : Enable log set (all, success, stderr, fail, skip, time).\n")
	printf("++cxpath        : Set cx directory\n")
	printf("++wdir          : Set working directory\n")
}

func main ()() {
	var testNames []str
	var testValues []i32
	testNames = []str { "all", "stable", "issue", "gui" }
	testValues = []i32 { TEST_ALL, TEST_STABLE, TEST_ISSUE, TEST_GUI }

	var logNames []str
	var logValues []i32
	logNames = []str { "all", "success", "stderr", "fail", "skip", "time" }
	logValues = []i32 { LOG_ALL, LOG_SUCCESS, LOG_STDERR, LOG_FAIL, LOG_SKIP, LOG_TIME }

	var argCount i32 = len(os.Args)

	var workingDirMatch bool = false
	var cxPathMatch bool = false
	var logMatch bool = false
	var enabledTestMatch bool = false
	var disabledTestMatch bool = false
	var helpMatch bool = false

	var enabledTests i32 = 0
	var disabledTests i32 = 0
	var log i32 = 0

	for a := 0; a < argCount; a++ {
		var arg str = os.Args[a]

		if getArgValueStr(arg, "++wdir=", &g_workingDir, &workingDirMatch) {
			continue
		}

		if getArgValueStr(arg, "++cxpath=", &g_cxPath, &cxPathMatch) {
			continue
		}

		if getFlags(arg, "++log=", &log, &logMatch, logNames, logValues) {
			continue
		}

		if getFlags(arg, "++enable-tests=", &enabledTests, &enabledTestMatch, testNames, testValues) {
			continue
		}

		if getFlags(arg, "++disable-tests=", &disabledTests, &disabledTestMatch, testNames, testValues) {
			continue
		}

		if matchArg(arg, "++help", &helpMatch) {
			help()
			os.Exit(0)
		}

		printf("invalid argument : %s\n", arg)
		os.Exit(cx.PANIC)
	}

	if enabledTests == TEST_ALL && disabledTests == TEST_ALL {
		printf("Invalid test combination :\n")
		printFlags("++enabled-test=", enabledTests, testNames, testValues)
		printFlags("++disabled-tests=", disabledTests, testNames, testValues)
		os.Exit(cx.PANIC)
	} else if disabledTests == TEST_ALL {
		g_enabledTests = enabledTests
	} else {
		g_enabledTests = (g_enabledTests | enabledTests) & (-1 ^ disabledTests)
	}

	if log > LOG_NONE {
		g_log = log
	}

	printf("\nRunning CX tests in dir : '%s'\n", g_workingDir)
	printFlags("Enabled tests", g_enabledTests, testNames, testValues)
	printFlags("Enabled log", g_log, logNames, logValues)
	printf("\n")

	var start i64
	start = time.UnixMilli()

	// tests
	runTest("test-i32.cx", cx.SUCCESS, "i32")
	runTest("test-i64.cx", cx.SUCCESS, "i64")
	runTest("test-f32.cx", cx.SUCCESS, "f32")
	runTest("test-f64.cx", cx.SUCCESS, "f64")
	runTest("test-bool.cx", cx.SUCCESS, "bool")
	runTest("test-array.cx", cx.SUCCESS, "array")
	runTest("test-function.cx", cx.SUCCESS, "function")
	runTest("test-control-flow.cx", cx.SUCCESS, "control floow")
	runTest("test-utils.cx test-struct.cx", cx.SUCCESS, "struct")
	runTest("test-str.cx", cx.SUCCESS, "str")
	runTest("test-utils.cx test-pointers.cx", cx.SUCCESS, "pointers")
	runTest("test-slices.cx", cx.SUCCESS, "slices")
	runTest("test-slices-index-out-of-range-a.cx", cx.RUNTIME_SLICE_INDEX_OUT_OF_RANGE, "Test index < 0")
	runTest("test-slices-index-out-of-range-b.cx", cx.RUNTIME_SLICE_INDEX_OUT_OF_RANGE, "Test index >= len")
	runTest("test-slices-resize-out-of-range-a.cx", cx.RUNTIME_SLICE_INDEX_OUT_OF_RANGE, "Test out of range after resize")
	runTest("test-slices-resize-out-of-range-b.cx", cx.RUNTIME_SLICE_INDEX_OUT_OF_RANGE, "Test resize with count < 0")
	runTest("test-slices-insert-out-of-range-a.cx", cx.RUNTIME_SLICE_INDEX_OUT_OF_RANGE, "Test insert with index > len")
	runTest("test-slices-insert-out-of-range-b.cx", cx.RUNTIME_SLICE_INDEX_OUT_OF_RANGE, "Test insert with index < 0")
	runTest("test-slices-remove-out-of-range-a.cx", cx.RUNTIME_SLICE_INDEX_OUT_OF_RANGE, "Test remove with index < 0")
	runTest("test-slices-remove-out-of-range-b.cx", cx.RUNTIME_SLICE_INDEX_OUT_OF_RANGE, "Test remove with index >= len")
	runTest("test-slices-remove-out-of-range-c.cx", cx.RUNTIME_SLICE_INDEX_OUT_OF_RANGE, "Test remove with index == 0 && len == 0")
	runTest("test-short-declarations.cx", cx.SUCCESS, "short declarations")
	runTest("test-parse.cx", cx.SUCCESS, "parse")
	runTest("test-collection-functions.cx", cx.SUCCESS, "collection functions")
	runTest("test-scopes.cx", cx.SUCCESS, "Error in scopes.")

	// issues
	runTest("issue-14.cx", cx.COMPILATION_ERROR, "Type casting error not reported.")
	runTestEx("issue-15.cx", cx.COMPILATION_ERROR, "Panic if return value is not used.", TEST_GUI | TEST_STABLE, 0)
	runTest("issue-18.cx", cx.SUCCESS, "String not working across packages")
	runTest("issue-19a.cx issue-19.cx", cx.SUCCESS, "Order of files matters for structs")
	runTest("issue-19.cx issue-19a.cx", cx.SUCCESS, "Order of files matters for structs")
	runTestEx("issue-23.cx", cx.COMPILATION_ERROR, "Panic when calling gl.BindBuffer with only one argument.", TEST_GUI | TEST_STABLE, 0)
	runTestEx("issue-24.cx", cx.SUCCESS, "Panic when giving []f32 argument to gl.BufferData", TEST_GUI | TEST_STABLE, 0)
	runTest("issue-25.cx", cx.SUCCESS, "Struct field crushed")
	runTest("issue-26.cx", cx.SUCCESS, "Failed to modify value in an array")
	runTest("issue-27.cx", cx.SUCCESS, "Panic when trying to index (using a var) an array, member of a struct passed as a function argument")
	runTest("issue-28.cx", cx.SUCCESS, "Can't call method from package")
	runTest("issue-29.cx", cx.SUCCESS, "Can't call method if it has a parameter")
	runTest("issue-30.cx", cx.SUCCESS, "Panic when using arithmetic to index an array field of a struct")
	runTest("issue-32.cx", cx.SUCCESS, "Panic if return value is used in an expression")
	runTest("issue-33.cx", cx.SUCCESS, "Using a variable to store the return boolean value of a function doesnt work with an if statement")
	runTest("issue-35.cx", cx.SUCCESS, "Panic when accessing property of struct array passed in as argument to func")
	runTest("issue-37.cx", cx.SUCCESS, "Unexpected results when accessing arrays of structs in a struct")
	runTest("issue-39.cx", cx.SUCCESS, "Inline initializations and arrays")
	runTest("issue-40.cx", cx.SUCCESS, "Slice keeps growing though it's cleared inside the loop")
	runTest("issue-41.cx", cx.SUCCESS, "Scope not working in loops")
	runTest("issue-48.cx", cx.SUCCESS, "Interdependant Structs")
	runTest("issue-49.cx", cx.COMPILATION_ERROR, "Panic when trying to access an invalid field.")
	runTest("issue-50.cx", cx.COMPILATION_ERROR, "No compilation error when using an using an invalid identifier")
	runTest("issue-51a.cx issue-51.cx", cx.SUCCESS, "Silent name clash between packages")
	runTest("issue-51.cx issue-51a.cx", cx.SUCCESS, "Silent name clash between packages")
	runTest("issue-52.cx", cx.COMPILATION_ERROR, "Invalid implicit cast.")
	runTest("issue-53.cx", cx.COMPILATION_ERROR, "Panic when using +* in an expression")
	runTest("issue-54.cx", cx.COMPILATION_ERROR, "No compilation error when defining a struct with duplicate fields.")
	runTest("issue-55.cx", cx.SUCCESS, "Can't define struct with a single character identifier.")
	runTest("issue-56.cx", cx.SUCCESS, "Panic when variable used in if statement without parenthesis.")
	runTest("issue-57.cx", cx.SUCCESS, "Struct field stomped")
	runTestEx("issue-58.cx", cx.COMPILATION_ERROR, "No compilation error when indexing an array with a non integral var.", TEST_ISSUE, 0)
	runTest("issue-59a.cx", cx.SUCCESS, "Panic when a field of a struct returned by a function is used in an expression")
	runTest("issue-59b.cx", cx.SUCCESS, "Panic when a field of a struct returned by a function is used in an expression")
	runTest("issue-60a.cx issue-60.cx", cx.COMPILATION_ERROR, "No compilation error when using var without package qualification.")
	runTest("issue-61.cx", cx.SUCCESS, "No compilation error when passing *i32 as an i32 arg and conversely")
	runTest("issue-61a.cx", cx.COMPILATION_ERROR, "No compilation error when passing *i32 as an i32 arg and conversely")
	runTest("issue-62.cx", cx.COMPILATION_ERROR, "No compilation error when dereferencing an i32 var.")
	runTest("issue-63.cx", cx.SUCCESS, "Wrong pointer behaviour.")
	runTest("issue-65.cx", cx.SUCCESS, "Return from a function doesnt work")
	runTest("issue-65b.cx", cx.COMPILATION_ERROR, "Mismatched number of returning arguments is not throwing an error")
	runTest("issue-67.cx", cx.COMPILATION_ERROR, "No compilation error when var is accessed outside of its declaring scope")
	runTest("issue-68.cx", cx.COMPILATION_ERROR, "Panic when a str var is shadowed by a struct var in another scope")
	runTestEx("issue-69.cx", cx.SUCCESS, "glfw.GetCursorPos() throws error", TEST_GUI | TEST_STABLE, 0)
	runTestEx("issue-70.cx", cx.SUCCESS, "Inline field and index 'dereferences' to function calls' outputs", TEST_ISSUE, 0)
	runTest("issue-71.cx", cx.COMPILATION_ERROR, "No compilation error when redeclaring a variable")
	runTestEx("issue-72.cx", cx.SUCCESS, "Multi-dimensional slices don't work", TEST_ISSUE, 0)
	runTestEx("issue-75.cx", cx.SUCCESS, "can't prefix a (f32) variable with minus to flip it's signedness", TEST_STABLE, 0)
	runTest("issue-77.cx", cx.SUCCESS, "error with sending references of structs to functions")
	runTest("issue-77b.cx", cx.SUCCESS, "error with references to struct literals")
	runTest("issue-78.cx", cx.COMPILATION_ERROR, "struct identifier (when initializing fields) can be with or without a '&' prefix, with no CX error")
	runTest("issue-79.cx", cx.COMPILATION_ERROR, "can assign to previously undeclared vars with just '='")
	runTest("issue-82.cx", cx.SUCCESS, "empty code blocks (even if they contain commented-out lines) crash like this")
	runTest("issue-84.cx", cx.SUCCESS, "increment operator ++ does not work")
	runTest("issue-85.cx", cx.SUCCESS, "Method does not work")
	runTest("issue-86.cx", cx.SUCCESS, "Cannot use bool variable in if expression")
	runTest("issue-88.cx", cx.SUCCESS, "CX Parser does not recognize method")
	runTest("issue-90.cx", cx.SUCCESS, "Goto not working on windows")
	runTest("issue-91.cx", cx.SUCCESS, "Methods with pointer receivers don't work")
	runTestEx("issue-93.cx", cx.SUCCESS, "when using 2 f32 out parameters, only the value of the 2nd gets through", TEST_GUI | TEST_STABLE, 0)
	runTest("issue-98.cx", cx.COMPILATION_ERROR, "Variable redeclaration should not be allowed")
	runTest("issue-99.cx", cx.SUCCESS, "Short variable declarations are not working with calls to methods or functions")
	runTest("issue-101.cx", cx.COMPILATION_ERROR, "Panic when using equality operator between a bool and an i32")
	runTest("issue-102.cx", cx.SUCCESS, "String concatenation using the + operator doesn't work")
	runTest("issue-103.cx", cx.SUCCESS, "Argument list is not parsed correctly")
	runTest("issue-104.cx", cx.SUCCESS, "Dubious error message when indexing an array with a substraction expression")
	runTest("issue-105.cx", cx.SUCCESS, "Dubious error message when inline initializing a slice")
	runTest("issue-106a.cx issue-106.cx", cx.SUCCESS, "Troubles when accessing a global var from another package")
	runTest("issue-108.cx", cx.SUCCESS, "same func names (but in different packages) collide")
	runTest("issue-111.cx", cx.COMPILATION_ERROR, "can use vars from other packages without a 'packageName.' prefix")
	runTest("issue-120.cx", cx.SUCCESS, "False positive when detecting variable redeclaration.")
	runTestEx("issue-120a.cx", cx.SUCCESS, "False positive when detecting variable redeclaration.", TEST_ISSUE, 0)
	runTestEx("issue-120b.cx", cx.SUCCESS, "False positive when detecting variable redeclaration.", TEST_ISSUE, 0)
	runTest("issue-131.cx", cx.SUCCESS, "Problem with struct literals in short variable declarations")
	runTest("issue-132.cx", cx.SUCCESS, "Panic when using the return value of a function in a short declaration")
	runTestEx("issue-133.cx", cx.COMPILATION_ERROR, "Panic when inserting a new line in a string literal", TEST_ISSUE, 0)
	runTest("issue-134.cx", cx.COMPILATION_ERROR, "Panic when declaring a variable of an unknown type")
	runTestEx("issue-135.cx", cx.COMPILATION_ERROR, "No compilation error when using arithmetic operators on struct instances", TEST_ISSUE, 0)
	runTestEx("issue-141.cx", cx.SUCCESS, "Parser gets confused with `2 -2`", TEST_STABLE, 0)
	runTest("issue-153.cx", cx.SUCCESS, "Panic in when assigning an empty initializer list to a []i32 variable")
	runTest("issue-154.cx", cx.SUCCESS, "Cx stack overflow when appending to a slice passed by address")
	runTestEx("issue-155.cx", cx.COMPILATION_ERROR, "Panic when trying to assign return value of a function returning void", TEST_ISSUE, 0)
	runTest("issue-156.cx", cx.COMPILATION_ERROR, "Panic when using a function declared in another package without importing the package")
	runTest("issue-157.cx", cx.SUCCESS, "Cx memory stomped")
	runTest("issue-158.cx", cx.SUCCESS, "Invalid offset calculation of non literal strings when appended to a slice")
	runTestEx("issue-166.cx", cx.SUCCESS, "Panic when calling a function from another package where the package name alias a local variable name", TEST_ISSUE, 0)
	runTest("issue-167.cx", cx.SUCCESS, "Garbage memory when passing the address of slice element to a function")
	runTestEx("issue-168.cx", cx.SUCCESS, "Type deduction of struct field fails", TEST_ISSUE, 0)
<<<<<<< HEAD
	runTestEx("issue-169.cx", cx.COMPILATION_ERROR, "No compilation error when assigning a i32 value to a []i32 variable", TEST_ISSUE, 0)
	runTest("issue-170.cx", cx.COMPILATION_ERROR, "No compilation error when comparing value of different types")
=======
	runTest("issue-169.cx", cx.COMPILATION_ERROR, "No compilation error when assigning a i32 value to a []i32 variable")
	runTestEx("issue-170.cx", cx.COMPILATION_ERROR, "No compilation error when comparing value of different types", TEST_ISSUE, 0)
>>>>>>> 95ac6f34
	runTest("-stack-size 30 issue-207a.cx", cx.RUNTIME_STACK_OVERFLOW_ERROR, "No stack overflow error")
	runTest("-heap-initial 100 -heap-max 110 issue-207b.cx", cx.RUNTIME_HEAP_EXHAUSTED_ERROR, "No heap exhausted error")
	runTest("issue-214.cx", cx.SUCCESS, "Argument type deduction failed when passing address of an i32 struct field to a function accepting *i32 argument.")
	runTest("issue-218.cx", cx.COMPILATION_ERROR, "Type checking is not working with receiving variables of unexpected types")
	runTest("issue-244.cx", cx.SUCCESS, "Crash when using a constant expression in a slice literal expression")
	runTest("issue-247-a.cx", cx.COMPILATION_ERROR, "Can redeclare variables if they are inline initialized")
	runTest("issue-247-b.cx", cx.COMPILATION_ERROR, "Can redeclare variables if they are inline initialized")

	var end i64
	end = time.UnixMilli()

	if (g_log & LOG_TIME) == LOG_TIME {
		printf("\nTests finished after %d milliseconds", i64.sub(end, start))
	}

	printf("\nA total of %d tests were performed\n", g_testCount)
	printf("%d were successful\n", g_testSuccess)
	printf("%d failed\n", g_testCount - g_testSuccess)
	printf("%d skipped\n", g_testSkipped)

	if g_testCount == 0 || (g_testSuccess != g_testCount) {
		os.Exit(cx.PANIC)
	}
}<|MERGE_RESOLUTION|>--- conflicted
+++ resolved
@@ -406,13 +406,8 @@
 	runTestEx("issue-166.cx", cx.SUCCESS, "Panic when calling a function from another package where the package name alias a local variable name", TEST_ISSUE, 0)
 	runTest("issue-167.cx", cx.SUCCESS, "Garbage memory when passing the address of slice element to a function")
 	runTestEx("issue-168.cx", cx.SUCCESS, "Type deduction of struct field fails", TEST_ISSUE, 0)
-<<<<<<< HEAD
-	runTestEx("issue-169.cx", cx.COMPILATION_ERROR, "No compilation error when assigning a i32 value to a []i32 variable", TEST_ISSUE, 0)
+	runTest("issue-169.cx", cx.COMPILATION_ERROR, "No compilation error when assigning a i32 value to a []i32 variable")
 	runTest("issue-170.cx", cx.COMPILATION_ERROR, "No compilation error when comparing value of different types")
-=======
-	runTest("issue-169.cx", cx.COMPILATION_ERROR, "No compilation error when assigning a i32 value to a []i32 variable")
-	runTestEx("issue-170.cx", cx.COMPILATION_ERROR, "No compilation error when comparing value of different types", TEST_ISSUE, 0)
->>>>>>> 95ac6f34
 	runTest("-stack-size 30 issue-207a.cx", cx.RUNTIME_STACK_OVERFLOW_ERROR, "No stack overflow error")
 	runTest("-heap-initial 100 -heap-max 110 issue-207b.cx", cx.RUNTIME_HEAP_EXHAUSTED_ERROR, "No heap exhausted error")
 	runTest("issue-214.cx", cx.SUCCESS, "Argument type deduction failed when passing address of an i32 struct field to a function accepting *i32 argument.")
