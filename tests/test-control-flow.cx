--- conflicted
+++ resolved
@@ -65,12 +65,8 @@
 			check = i
 		}
 	}
-<<<<<<< HEAD
 
 	assert_(check, 10, "FOR-IF/ELSE loop error")
-=======
-	
-	res = append(res, assert(check, 10, "FOR-IF/ELSE loop error"))
 
 	for i = 0; i < 10; i++ {
 		if i == 6 {
@@ -89,5 +85,4 @@
 	}
 
 	res = append(res, assert(check, 8, "continue error"))
->>>>>>> f14797e3
 }