package base

import (
	"fmt"
	"strconv"
	"github.com/skycoin/skycoin/src/cipher/encoder"
)

func op_str_str(expr *CXExpression, fp int) {
	inp1, out1 := expr.Inputs[0], expr.Outputs[0]
	out1Offset := GetFinalOffset(fp, out1)

	switch out1.Type {
	case TYPE_BYTE:
		b, err := strconv.ParseInt(ReadStr(fp, inp1), 10, 8)
		if err != nil {
			panic("")
		}
		WriteMemory(out1Offset, encoder.Serialize(b))
	case TYPE_STR:
		WriteObject(out1Offset, []byte(ReadStr(fp, inp1)))
	case TYPE_I32:
		i, err := strconv.ParseInt(ReadStr(fp, inp1), 10, 32)
		if err != nil {
			panic("")
		}
		WriteMemory(out1Offset, encoder.SerializeAtomic(i))
	case TYPE_I64:
		l, err := strconv.ParseInt(ReadStr(fp, inp1), 10, 64)
		if err != nil {
			panic("")
		}
		WriteMemory(out1Offset, encoder.Serialize(l))
	case TYPE_F32:
		f, err := strconv.ParseFloat(ReadStr(fp, inp1), 32)
		if err != nil {
			panic("")
		}
		WriteMemory(out1Offset, encoder.Serialize(float32(f)))
	case TYPE_F64:
		d, err := strconv.ParseFloat(ReadStr(fp, inp1), 64)
		if err != nil {
			panic("")
		}
		WriteMemory(out1Offset, encoder.Serialize(d))
	}
}

func op_str_print(expr *CXExpression, fp int) {
	inp1 := expr.Inputs[0]
	fmt.Println(ReadStr(fp, inp1))
}

func op_str_eq(expr *CXExpression, fp int) {
	inp1, inp2, out1 := expr.Inputs[0], expr.Inputs[1], expr.Outputs[0]
	outB1 := FromBool(ReadStr(fp, inp1) == ReadStr(fp, inp2))
	WriteMemory(GetFinalOffset(fp, out1), outB1)
}

func writeString(expr *CXExpression, fp int, str string, out *CXArgument) {

	byts := encoder.Serialize(str)
	size := encoder.Serialize(int32(len(byts)))
	heapOffset := AllocateSeq(len(byts) + OBJECT_HEADER_SIZE)
<<<<<<< HEAD

	var header []byte = make([]byte, OBJECT_HEADER_SIZE, OBJECT_HEADER_SIZE)
=======
	
	var header []byte = make([]byte, OBJECT_HEADER_SIZE)
>>>>>>> 03b283d3
	for c := 5; c < OBJECT_HEADER_SIZE; c++ {
		header[c] = size[c-5]
	}

	obj := append(header, byts...)

	WriteMemory(heapOffset, obj)

	off := encoder.SerializeAtomic(int32(heapOffset + OBJECT_HEADER_SIZE))

	WriteMemory(GetFinalOffset(fp, out), off)
}

func op_str_concat(expr *CXExpression, fp int) {
	writeString(expr, fp, ReadStr(fp, expr.Inputs[0]) + ReadStr(fp, expr.Inputs[1]), expr.Outputs[0])
}

func op_str_substr(expr *CXExpression, fp int) {
	str := ReadStr(fp, expr.Inputs[0])
	begin := ReadI32(fp, expr.Inputs[1])
	end := ReadI32(fp, expr.Inputs[2])

	writeString(expr, fp, str[begin:end], expr.Outputs[0])
}
<|MERGE_RESOLUTION|>--- conflicted
+++ resolved
@@ -62,13 +62,8 @@
 	byts := encoder.Serialize(str)
 	size := encoder.Serialize(int32(len(byts)))
 	heapOffset := AllocateSeq(len(byts) + OBJECT_HEADER_SIZE)
-<<<<<<< HEAD
 
-	var header []byte = make([]byte, OBJECT_HEADER_SIZE, OBJECT_HEADER_SIZE)
-=======
-	
 	var header []byte = make([]byte, OBJECT_HEADER_SIZE)
->>>>>>> 03b283d3
 	for c := 5; c < OBJECT_HEADER_SIZE; c++ {
 		header[c] = size[c-5]
 	}
