package cxcore

import (
	"github.com/skycoin/skycoin/src/cipher/encoder"
)

type sIndex struct {
	ProgramOffset     int32
	CallsOffset       int32
	PackagesOffset    int32
	StructsOffset     int32
	FunctionsOffset   int32
	ExpressionsOffset int32
	ArgumentsOffset   int32
	IntegersOffset    int32
	NamesOffset       int32
	MemoryOffset      int32
}

type sProgram struct {
	PackagesOffset       int32
	PackagesSize         int32
	CurrentPackageOffset int32

	InputsOffset int32
	InputsSize   int32

	OutputsOffset int32
	OutputsSize   int32

	CallStackOffset int32
	CallStackSize   int32

	CallCounter int32

	MemoryOffset int32
	MemorySize   int32

	HeapPointer  int32
	StackPointer int32
	StackSize    int32
	HeapStartsAt int32

	Terminated int32
}

type sCall struct {
	OperatorOffset int32
	Line           int32
	FramePointer   int32
}

type sPackage struct {
	NameOffset            int32
	NameSize              int32
	ImportsOffset         int32
	ImportsSize           int32
	StructsOffset         int32
	StructsSize           int32
	GlobalsOffset         int32
	GlobalsSize           int32
	FunctionsOffset       int32
	FunctionsSize         int32
	CurrentFunctionOffset int32
	CurrentStructOffset   int32
}

type sStruct struct {
	NameOffset   int32
	NameSize     int32
	FieldsOffset int32
	FieldsSize   int32

	Size int32

	PackageOffset int32
}

type sFunction struct {
	NameOffset        int32
	NameSize          int32
	InputsOffset      int32
	InputsSize        int32
	OutputsOffset     int32
	OutputsSize       int32
	ExpressionsOffset int32
	ExpressionsSize   int32
	Size              int32
	Length            int32

	ListOfPointersOffset int32
	ListOfPointersSize   int32

	// We're going to determine this when procesing the expressions. Check sExpression type
	// IsNative                        int32
	// OpCode                          int32

	CurrentExpressionOffset int32
	PackageOffset           int32
}

type sExpression struct {
	OperatorOffset int32
	// we add these two fields here so we don't add every native sFunction to the serialization
	// the CX runtime already knows about the natives properties. We just need the code if IsNative = true
	IsNative int32
	OpCode   int32

	InputsOffset  int32
	InputsSize    int32
	OutputsOffset int32
	OutputsSize   int32

	LabelOffset int32
	LabelSize   int32
	ThenLines   int32
	ElseLines   int32

	ScopeOperation int32

	IsMethodCall    int32
	IsStructLiteral int32
	IsArrayLiteral  int32
	IsUndType       int32
	IsBreak         int32
	IsContinue      int32

	FunctionOffset int32
	PackageOffset  int32
}

type sArgument struct {
	NameOffset       int32
	NameSize         int32
	Type             int32
	CustomTypeOffset int32
	Size             int32
	TotalSize        int32

	Offset int32

	IndirectionLevels           int32
	DereferenceLevels           int32
	DereferenceOperationsOffset int32
	DereferenceOperationsSize   int32
	DeclarationSpecifiersOffset int32
	DeclarationSpecifiersSize   int32

	IsSlice      int32
	IsArray      int32
	IsArrayFirst int32
	IsPointer    int32
	IsReference  int32

	IsDereferenceFirst int32
	IsStruct           int32
	IsRest             int32
	IsLocalDeclaration int32
	IsShortDeclaration int32
	PreviouslyDeclared int32

	PassBy     int32
	DoesEscape int32

	LengthsOffset int32
	LengthsSize   int32
	IndexesOffset int32
	IndexesSize   int32
	FieldsOffset  int32
	FieldsSize    int32

	PackageOffset int32
}

type sAll struct {
	Index   sIndex
	Program sProgram

	Packages     []sPackage
	PackagesMap  map[string]int
	Structs      []sStruct
	StructsMap   map[string]int
	Functions    []sFunction
	FunctionsMap map[string]int

	Expressions []sExpression
	Arguments   []sArgument
	Calls       []sCall

	Names    []byte
	NamesMap map[string]int
	Integers []int32

	Memory []byte
}

func serializeName(name string, s *sAll) (int32, int32) {
	if name == "" {
		return int32(-1), int32(-1)
	}

	size := mustSerializeSize(name)

	off, found := s.NamesMap[name]
	if found {
		return int32(off), int32(size)
	}
	off = len(s.Names)
	s.Names = append(s.Names, encoder.Serialize(name)...)
	s.NamesMap[name] = off

	return int32(off), int32(size)

}

func indexPackage(pkg *CXPackage, s *sAll) {
	if _, found := s.PackagesMap[pkg.Name]; !found {
		s.PackagesMap[pkg.Name] = len(s.PackagesMap)
	} else {
		panic("duplicated package in serialization process")
	}
}

func indexStruct(strct *CXStruct, s *sAll) {
	strctName := strct.Package.Name + "." + strct.Name
	if _, found := s.StructsMap[strctName]; !found {
		s.StructsMap[strctName] = len(s.StructsMap)
	} else {
		panic("duplicated struct in serialization process")
	}
}

func indexFunction(fn *CXFunction, s *sAll) {
	fnName := fn.Package.Name + "." + fn.Name
	if _, found := s.FunctionsMap[fnName]; !found {
		s.FunctionsMap[fnName] = len(s.FunctionsMap)
	} else {
		panic("duplicated function in serialization process")
	}
}

func serializeBoolean(val bool) int32 {
	if val {
		return 1
	}
	return 0
}

func serializeIntegers(ints []int, s *sAll) (int32, int32) {
	if len(ints) == 0 {
		return int32(-1), int32(-1)
	}
	off := len(s.Integers)
	l := len(ints)

	ints32 := make([]int32, l)
	for i, int := range ints {
		ints32[i] = int32(int)
	}

	s.Integers = append(s.Integers, ints32...)

	return int32(off), int32(l)
}

func serializeArgument(arg *CXArgument, s *sAll) int {
	s.Arguments = append(s.Arguments, sArgument{})
	argOff := len(s.Arguments) - 1
	sArg := &s.Arguments[argOff]

	sNil := int32(-1)

	sArg.NameOffset, sArg.NameSize = serializeName(arg.Name, s)

	sArg.Type = int32(arg.Type)

	if arg.CustomType == nil {
		sArg.CustomTypeOffset = sNil
	} else {
		strctName := arg.CustomType.Package.Name + "." + arg.CustomType.Name
		if strctOff, found := s.StructsMap[strctName]; found {
			sArg.CustomTypeOffset = int32(strctOff)
		} else {
			panic("struct reference not found")
		}
	}

	sArg.Size = int32(arg.Size)
	sArg.TotalSize = int32(arg.TotalSize)
	sArg.Offset = int32(arg.Offset)
	sArg.IndirectionLevels = int32(arg.IndirectionLevels)
	sArg.DereferenceLevels = int32(arg.DereferenceLevels)
	sArg.DereferenceLevels = int32(arg.DereferenceLevels)

	sArg.DereferenceOperationsOffset,
		sArg.DereferenceOperationsSize = serializeIntegers(arg.DereferenceOperations, s)

	sArg.DeclarationSpecifiersOffset,
		sArg.DeclarationSpecifiersSize = serializeIntegers(arg.DeclarationSpecifiers, s)

	sArg.IsSlice = serializeBoolean(arg.IsSlice)
	sArg.IsArray = serializeBoolean(arg.IsArray)
	sArg.IsArrayFirst = serializeBoolean(arg.IsArrayFirst)
	sArg.IsPointer = serializeBoolean(arg.IsPointer)
	sArg.IsReference = serializeBoolean(arg.IsReference)

	sArg.IsDereferenceFirst = serializeBoolean(arg.IsDereferenceFirst)
	sArg.IsStruct = serializeBoolean(arg.IsStruct)
	sArg.IsRest = serializeBoolean(arg.IsRest)
	sArg.IsLocalDeclaration = serializeBoolean(arg.IsLocalDeclaration)
	sArg.IsShortDeclaration = serializeBoolean(arg.IsShortDeclaration)
	sArg.PreviouslyDeclared = serializeBoolean(arg.PreviouslyDeclared)

	sArg.PassBy = int32(arg.PassBy)
	sArg.DoesEscape = serializeBoolean(arg.DoesEscape)

	sArg.LengthsOffset,
		sArg.LengthsSize = serializeIntegers(arg.Lengths, s)

	sArg.IndexesOffset, sArg.IndexesSize = serializeSliceOfArguments(arg.Indexes, s)
	sArg.FieldsOffset, sArg.FieldsSize = serializeSliceOfArguments(arg.Fields, s)

	if pkgOff, found := s.PackagesMap[arg.Package.Name]; found {
		sArg.PackageOffset = int32(pkgOff)
	} else {
		panic("package reference not found")
	}

	return argOff
}

func serializeSliceOfArguments(args []*CXArgument, s *sAll) (int32, int32) {
	if len(args) == 0 {
		return int32(-1), int32(-1)
	}
	idxs := make([]int, len(args))
	for i, arg := range args {
		idxs[i] = serializeArgument(arg, s)
	}
	return serializeIntegers(idxs, s)
}

func serializeCalls(calls []CXCall, s *sAll) (int32, int32) {
	if len(calls) == 0 {
		return int32(-1), int32(-1)
	}
	idxs := make([]int, len(calls))
	for i, call := range calls {
		idxs[i] = serializeCall(&call, s)
	}
	return serializeIntegers(idxs, s)

}

func serializeExpression(expr *CXExpression, s *sAll) int {
	s.Expressions = append(s.Expressions, sExpression{})
	exprOff := len(s.Expressions) - 1
	sExpr := &s.Expressions[exprOff]

	sNil := int32(-1)

	if expr.Operator == nil {
		// then it's a declaration
		sExpr.OperatorOffset = sNil
		sExpr.IsNative = serializeBoolean(false)
		sExpr.OpCode = int32(-1)
	} else if expr.Operator.IsNative {
		sExpr.OperatorOffset = sNil
		sExpr.IsNative = serializeBoolean(true)
		sExpr.OpCode = int32(expr.Operator.OpCode)
	} else {
		sExpr.IsNative = serializeBoolean(false)
		sExpr.OpCode = sNil

		opName := expr.Operator.Package.Name + "." + expr.Operator.Name
		if opOff, found := s.FunctionsMap[opName]; found {
			sExpr.OperatorOffset = int32(opOff)
		}
	}

	sExpr.InputsOffset, sExpr.InputsSize = serializeSliceOfArguments(expr.Inputs, s)
	sExpr.OutputsOffset, sExpr.OutputsSize = serializeSliceOfArguments(expr.Outputs, s)

	sExpr.LabelOffset, sExpr.LabelSize = serializeName(expr.Label, s)
	sExpr.ThenLines = int32(expr.ThenLines)
	sExpr.ElseLines = int32(expr.ElseLines)
	sExpr.ScopeOperation = int32(expr.ScopeOperation)

	sExpr.IsMethodCall = serializeBoolean(expr.IsMethodCall)
	sExpr.IsStructLiteral = serializeBoolean(expr.IsStructLiteral)
	sExpr.IsArrayLiteral = serializeBoolean(expr.IsArrayLiteral)
	sExpr.IsUndType = serializeBoolean(expr.IsUndType)
	sExpr.IsBreak = serializeBoolean(expr.IsBreak)
	sExpr.IsContinue = serializeBoolean(expr.IsContinue)

	fnName := expr.Function.Package.Name + "." + expr.Function.Name
	if fnOff, found := s.FunctionsMap[fnName]; found {
		sExpr.FunctionOffset = int32(fnOff)
	} else {
		panic("function reference not found")
	}

	if pkgOff, found := s.PackagesMap[expr.Package.Name]; found {
		sExpr.PackageOffset = int32(pkgOff)
	} else {
		panic("package reference not found")
	}

	return exprOff
}

func serializeCall(call *CXCall, s *sAll) int {
	s.Calls = append(s.Calls, sCall{})
	callOff := len(s.Calls) - 1
	sCall := &s.Calls[callOff]

	opName := call.Operator.Package.Name + "." + call.Operator.Name
	if opOff, found := s.FunctionsMap[opName]; found {
		sCall.OperatorOffset = int32(opOff)
		sCall.Line = int32(call.Line)
		sCall.FramePointer = int32(call.FramePointer)
	} else {
		panic("function reference not found")
	}

	return callOff
}

func serializeProgram(prgrm *CXProgram, s *sAll) {
	s.Program = sProgram{}
	sPrgrm := &s.Program
	sPrgrm.PackagesOffset = int32(0)
	sPrgrm.PackagesSize = int32(len(prgrm.Packages))

	if pkgOff, found := s.PackagesMap[prgrm.CurrentPackage.Name]; found {
		sPrgrm.CurrentPackageOffset = int32(pkgOff)
	} else {
		panic("package reference not found")
	}

	sPrgrm.InputsOffset, sPrgrm.InputsSize = serializeSliceOfArguments(prgrm.Inputs, s)
	sPrgrm.OutputsOffset, sPrgrm.OutputsSize = serializeSliceOfArguments(prgrm.Outputs, s)

	sPrgrm.CallStackOffset, sPrgrm.CallStackSize = serializeCalls(prgrm.CallStack[:prgrm.CallCounter], s)

	sPrgrm.CallCounter = int32(prgrm.CallCounter)

	sPrgrm.MemoryOffset = int32(0)
	// we need to call GC to compress memory usage
	MarkAndCompact()
	// sPrgrm.MemorySize = int32(PROGRAM.HeapStartsAt + PROGRAM.HeapPointer)
	sPrgrm.MemorySize = int32(len(PROGRAM.Memory))

	sPrgrm.HeapPointer = int32(prgrm.HeapPointer)
	sPrgrm.StackPointer = int32(prgrm.StackPointer)
	sPrgrm.StackSize = int32(prgrm.StackSize)
	sPrgrm.HeapStartsAt = int32(prgrm.HeapStartsAt)

	sPrgrm.Terminated = serializeBoolean(prgrm.Terminated)
}

func sStructArguments(strct *CXStruct, s *sAll) {
	strctName := strct.Package.Name + "." + strct.Name
	if strctOff, found := s.StructsMap[strctName]; found {
		sStrct := &s.Structs[strctOff]
		sStrct.FieldsOffset, sStrct.FieldsSize = serializeSliceOfArguments(strct.Fields, s)
	} else {
		panic("struct reference not found")
	}
}

func sFunctionArguments(fn *CXFunction, s *sAll) {
	fnName := fn.Package.Name + "." + fn.Name
	if fnOff, found := s.FunctionsMap[fnName]; found {
		sFn := &s.Functions[fnOff]

		sFn.InputsOffset, sFn.InputsSize = serializeSliceOfArguments(fn.Inputs, s)
		sFn.OutputsOffset, sFn.OutputsSize = serializeSliceOfArguments(fn.Outputs, s)
		sFn.ListOfPointersOffset, sFn.ListOfPointersSize = serializeSliceOfArguments(fn.ListOfPointers, s)
	} else {
		panic("function reference not found")
	}
}

func sPackageName(pkg *CXPackage, s *sAll) {
	sPkg := &s.Packages[s.PackagesMap[pkg.Name]]
	sPkg.NameOffset, sPkg.NameSize = serializeName(pkg.Name, s)
}

func sStructName(strct *CXStruct, s *sAll) {
	strctName := strct.Package.Name + "." + strct.Name
	sStrct := &s.Structs[s.StructsMap[strctName]]
	sStrct.NameOffset, sStrct.NameSize = serializeName(strct.Name, s)
}

func sFunctionName(fn *CXFunction, s *sAll) {
	fnName := fn.Package.Name + "." + fn.Name
	if off, found := s.FunctionsMap[fnName]; found {
		sFn := &s.Functions[off]
		sFn.NameOffset, sFn.NameSize = serializeName(fn.Name, s)
	} else {
		panic("function reference not found")
	}
}

func sPackageGlobals(pkg *CXPackage, s *sAll) {
	if pkgOff, found := s.PackagesMap[pkg.Name]; found {
		sPkg := &s.Packages[pkgOff]
		sPkg.GlobalsOffset, sPkg.GlobalsSize = serializeSliceOfArguments(pkg.Globals, s)
	} else {
		panic("package reference not found")
	}
}

func sPackageImports(pkg *CXPackage, s *sAll) {
	l := len(pkg.Imports)
	if l == 0 {
		s.Packages[s.PackagesMap[pkg.Name]].ImportsOffset = int32(-1)
		s.Packages[s.PackagesMap[pkg.Name]].ImportsSize = int32(-1)
		return
	}
	imps := make([]int32, l)
	for i, imp := range pkg.Imports {
		if idx, found := s.PackagesMap[imp.Name]; found {
			imps[i] = int32(idx)
		} else {
			panic("import package reference not found")
		}
	}

	s.Packages[s.PackagesMap[pkg.Name]].ImportsOffset = int32(len(s.Integers))
	s.Packages[s.PackagesMap[pkg.Name]].ImportsSize = int32(l)
	s.Integers = append(s.Integers, imps...)
}

func sStructPackage(strct *CXStruct, s *sAll) {
	strctName := strct.Package.Name + "." + strct.Name
	if pkgOff, found := s.PackagesMap[strct.Package.Name]; found {
		if off, found := s.StructsMap[strctName]; found {
			sStrct := &s.Structs[off]
			sStrct.PackageOffset = int32(pkgOff)
		} else {
			panic("struct reference not found")
		}
	} else {
		panic("struct's package reference not found")
	}
}

func sFunctionPackage(fn *CXFunction, s *sAll) {
	fnName := fn.Package.Name + "." + fn.Name
	if pkgOff, found := s.PackagesMap[fn.Package.Name]; found {
		if off, found := s.FunctionsMap[fnName]; found {
			sFn := &s.Functions[off]
			sFn.PackageOffset = int32(pkgOff)
		} else {
			panic("function reference not found")
		}
	} else {
		panic("function's package reference not found")
	}
}

func sPackageIntegers(pkg *CXPackage, s *sAll) {
	if pkgOff, found := s.PackagesMap[pkg.Name]; found {
		sPkg := &s.Packages[pkgOff]

		if pkg.CurrentFunction == nil {
			// package has no functions
			sPkg.CurrentFunctionOffset = int32(-1)
		} else {
			currFnName := pkg.CurrentFunction.Package.Name + "." + pkg.CurrentFunction.Name

			if fnOff, found := s.FunctionsMap[currFnName]; found {
				sPkg.CurrentFunctionOffset = int32(fnOff)
			} else {
				panic("function reference not found")
			}
		}

		if pkg.CurrentStruct == nil {
			// package has no structs
			sPkg.CurrentStructOffset = int32(-1)
		} else {
			currStrctName := pkg.CurrentStruct.Package.Name + "." + pkg.CurrentStruct.Name

			if strctOff, found := s.StructsMap[currStrctName]; found {
				sPkg.CurrentStructOffset = int32(strctOff)
			} else {
				panic("struct reference not found")
			}
		}
	} else {
		panic("package reference not found")
	}
}

func sStructIntegers(strct *CXStruct, s *sAll) {
	strctName := strct.Package.Name + "." + strct.Name
	if off, found := s.StructsMap[strctName]; found {
		sStrct := &s.Structs[off]
		sStrct.Size = int32(strct.Size)
	} else {
		panic("struct reference not found")
	}
}

func sFunctionIntegers(fn *CXFunction, s *sAll) {
	fnName := fn.Package.Name + "." + fn.Name
	if off, found := s.FunctionsMap[fnName]; found {
		sFn := &s.Functions[off]
		sFn.Size = int32(fn.Size)
		sFn.Length = int32(fn.Length)
	} else {
		panic("function reference not found")
	}
}

func initSerialization(prgrm *CXProgram, s *sAll) {
	s.PackagesMap = make(map[string]int)
	s.StructsMap = make(map[string]int)
	s.FunctionsMap = make(map[string]int)
	s.NamesMap = make(map[string]int)

	s.Calls = make([]sCall, prgrm.CallCounter)
	s.Packages = make([]sPackage, len(prgrm.Packages))

	// s.Memory = prgrm.Memory[:PROGRAM.HeapStartsAt+PROGRAM.HeapPointer]
	s.Memory = prgrm.Memory

	var numStrcts int
	var numFns int

	for _, pkg := range prgrm.Packages {
		numStrcts += len(pkg.Structs)
		numFns += len(pkg.Functions)
	}

	s.Structs = make([]sStruct, numStrcts)
	s.Functions = make([]sFunction, numFns)
	// args and exprs need to be appended as they are found
}

// SplitSerialize ...
func splitSerialize(prgrm *CXProgram, s *sAll, fnCounter, strctCounter *int32, from, to int) {
	// indexing packages and serializing their names
	for _, pkg := range prgrm.Packages[from:to] {
		indexPackage(pkg, s)
		sPackageName(pkg, s)
	}
	// we first needed to populate references to all packages
	// now we add the imports' references
	for _, pkg := range prgrm.Packages[from:to] {
		sPackageImports(pkg, s)
	}

	// structs
	for _, pkg := range prgrm.Packages[from:to] {
		for _, strct := range pkg.Structs {
			indexStruct(strct, s)
			sStructName(strct, s)
			sStructPackage(strct, s)
			sStructIntegers(strct, s)
		}
	}
	// we first needed to populate references to all structs
	// now we add fields
	for _, pkg := range prgrm.Packages[from:to] {
		for _, strct := range pkg.Structs {
			sStructArguments(strct, s)
		}
	}

	// globals
	for _, pkg := range prgrm.Packages[from:to] {
		sPackageGlobals(pkg, s)
	}

	// functions
	for _, pkg := range prgrm.Packages[from:to] {
		for _, fn := range pkg.Functions {
			indexFunction(fn, s)
			sFunctionName(fn, s)
			sFunctionPackage(fn, s)
			sFunctionIntegers(fn, s)
			sFunctionArguments(fn, s)
		}
	}

	// package elements' offsets and sizes
	for _, pkg := range prgrm.Packages[from:to] {
		if pkgOff, found := s.PackagesMap[pkg.Name]; found {
			sPkg := &s.Packages[pkgOff]

			if len(pkg.Structs) == 0 {
				sPkg.StructsOffset = int32(-1)
				sPkg.StructsSize = int32(-1)
			} else {
				sPkg.StructsOffset = *strctCounter
				lenStrcts := int32(len(pkg.Structs))
				sPkg.StructsSize = lenStrcts
				*strctCounter += lenStrcts
			}

			if len(pkg.Functions) == 0 {
				sPkg.FunctionsOffset = int32(-1)
				sPkg.FunctionsSize = int32(-1)
			} else {
				sPkg.FunctionsOffset = *fnCounter
				lenFns := int32(len(pkg.Functions))
				sPkg.FunctionsSize = lenFns
				*fnCounter += lenFns
			}
		} else {
			panic("package reference not found")
		}
	}

	// package integers
	// we needed the references to all functions and structs first
	for _, pkg := range prgrm.Packages[from:to] {
		sPackageIntegers(pkg, s)
	}

	// expressions
	for _, pkg := range prgrm.Packages[from:to] {
		for _, fn := range pkg.Functions {
			fnName := fn.Package.Name + "." + fn.Name
			if fnOff, found := s.FunctionsMap[fnName]; found {
				sFn := &s.Functions[fnOff]

				if len(fn.Expressions) == 0 {
					sFn.ExpressionsOffset = int32(-1)
					sFn.ExpressionsSize = int32(-1)
					sFn.CurrentExpressionOffset = int32(-1)
				} else {
					exprs := make([]int, len(fn.Expressions))
					for i, expr := range fn.Expressions {
						exprIdx := serializeExpression(expr, s)
						if fn.CurrentExpression == expr {
							// sFn.CurrentExpressionOffset = int32(exprIdx)
							sFn.CurrentExpressionOffset = int32(i)
						}
						exprs[i] = exprIdx
					}

					sFn.ExpressionsOffset, sFn.ExpressionsSize = serializeIntegers(exprs, s)
				}
			} else {
				panic("function reference not found")
			}
		}
	}
}

// Serialize ...
func Serialize(prgrm *CXProgram, split int) (byts []byte) {
	// prgrm.PrintProgram()

	s := sAll{}
	initSerialization(prgrm, &s)

	var fnCounter int32
	var strctCounter int32
	splitSerialize(prgrm, &s, &fnCounter, &strctCounter, 0, split)
	splitSerialize(prgrm, &s, &fnCounter, &strctCounter, split, len(prgrm.Packages))

	// program
	serializeProgram(prgrm, &s)

	s.Index = sIndex{}
	sIdx := &s.Index

	// assigning relative offset

	idxSize := mustSerializeSize(s.Index)
	prgrmSize := mustSerializeSize(s.Program)
	callSize := mustSerializeSize(s.Calls)
	pkgSize := mustSerializeSize(s.Packages)
	strctSize := mustSerializeSize(s.Structs)
	fnSize := mustSerializeSize(s.Functions)
	exprSize := mustSerializeSize(s.Expressions)
	argSize := mustSerializeSize(s.Arguments)
	intSize := mustSerializeSize(s.Integers)

	// assigning absolute offset
	sIdx.ProgramOffset += int32(idxSize)
	sIdx.CallsOffset += sIdx.ProgramOffset + int32(prgrmSize)
	sIdx.PackagesOffset += sIdx.CallsOffset + int32(callSize)
	sIdx.StructsOffset += sIdx.PackagesOffset + int32(pkgSize)
	sIdx.FunctionsOffset += sIdx.StructsOffset + int32(strctSize)
	sIdx.ExpressionsOffset += sIdx.FunctionsOffset + int32(fnSize)
	sIdx.ArgumentsOffset += sIdx.ExpressionsOffset + int32(exprSize)
	sIdx.IntegersOffset += sIdx.ArgumentsOffset + int32(argSize)
	sIdx.NamesOffset += sIdx.IntegersOffset + int32(intSize)
	sIdx.MemoryOffset += sIdx.NamesOffset + int32(len(s.Names))

	// serializing everything
	byts = append(byts, encoder.Serialize(s.Index)...)
	byts = append(byts, encoder.Serialize(s.Program)...)
	byts = append(byts, encoder.Serialize(s.Calls)...)
	byts = append(byts, encoder.Serialize(s.Packages)...)
	byts = append(byts, encoder.Serialize(s.Structs)...)
	byts = append(byts, encoder.Serialize(s.Functions)...)
	byts = append(byts, encoder.Serialize(s.Expressions)...)
	byts = append(byts, encoder.Serialize(s.Arguments)...)
	byts = append(byts, encoder.Serialize(s.Integers)...)
	byts = append(byts, s.Names...)
	byts = append(byts, s.Memory...)

	return byts
}

func opSerialize(expr *CXExpression, fp int) {
	inp1, out1 := expr.Inputs[0], expr.Outputs[0]
	out1Offset := GetFinalOffset(fp, out1)

	_ = inp1

	var slcOff int
	byts := Serialize(PROGRAM, 0)
	for _, b := range byts {
		slcOff = WriteToSlice(slcOff, []byte{b})
	}

	WriteMemory(out1Offset, FromI32(int32(slcOff)))
}

func opDeserialize(expr *CXExpression, fp int) {
	inp := expr.Inputs[0]

	inpOffset := GetFinalOffset(fp, inp)

	var off int32
	mustDeserializeAtomic(PROGRAM.Memory[inpOffset:inpOffset+TYPE_POINTER_SIZE], &off)

	var l int32
	_l := PROGRAM.Memory[off+OBJECT_HEADER_SIZE : off+OBJECT_HEADER_SIZE+SLICE_HEADER_SIZE]
	mustDeserializeAtomic(_l[4:8], &l)

	Deserialize(PROGRAM.Memory[off+OBJECT_HEADER_SIZE+SLICE_HEADER_SIZE : off+OBJECT_HEADER_SIZE+SLICE_HEADER_SIZE+l]) // BUG : should be l * elt.TotalSize ?
}

func dsName(off int32, size int32, s *sAll) string {
	if size < 1 {
		return ""
	}

	var name string
	mustDeserializeRaw(s.Names[off:off+size], &name)

	return name
}

func dsPackages(s *sAll, prgrm *CXProgram) {
	var fnCounter int32
	var strctCounter int32
	for i, sPkg := range s.Packages {
		// initializing packages with their names,
		// empty functions, structs, imports and globals
		// and current function and struct
		pkg := CXPackage{}
		prgrm.Packages[i] = &pkg

		pkg.Name = dsName(sPkg.NameOffset, sPkg.NameSize, s)

		if sPkg.ImportsSize > 0 {
			prgrm.Packages[i].Imports = make([]*CXPackage, sPkg.ImportsSize)
		}

		if sPkg.FunctionsSize > 0 {
			prgrm.Packages[i].Functions = make([]*CXFunction, sPkg.FunctionsSize)

			for j, sFn := range s.Functions[sPkg.FunctionsOffset : sPkg.FunctionsOffset+sPkg.FunctionsSize] {
				var fn CXFunction
				fn.Name = dsName(sFn.NameOffset, sFn.NameSize, s)
				prgrm.Packages[i].Functions[j] = &fn
			}
		}

		if sPkg.StructsSize > 0 {
			prgrm.Packages[i].Structs = make([]*CXStruct, sPkg.StructsSize)

			for j, sStrct := range s.Structs[sPkg.StructsOffset : sPkg.StructsOffset+sPkg.StructsSize] {
				var strct CXStruct
				strct.Name = dsName(sStrct.NameOffset, sStrct.NameSize, s)
				prgrm.Packages[i].Structs[j] = &strct
			}
		}

		if sPkg.GlobalsSize > 0 {
			prgrm.Packages[i].Globals = make([]*CXArgument, sPkg.GlobalsSize)
		}

		// CurrentFunction
		if sPkg.FunctionsSize > 0 {
			prgrm.Packages[i].CurrentFunction = prgrm.Packages[i].Functions[sPkg.CurrentFunctionOffset-fnCounter]
		}

		// CurrentStruct
		if sPkg.StructsSize > 0 {
			prgrm.Packages[i].CurrentStruct = prgrm.Packages[i].Structs[sPkg.CurrentStructOffset-strctCounter]
		}

		fnCounter += sPkg.FunctionsSize
		strctCounter += sPkg.StructsSize
	}

	// imports
	for i, sPkg := range s.Packages {
		if sPkg.ImportsSize > 0 {
			// getting indexes of imports
			idxs := dsIntegers(sPkg.ImportsOffset, sPkg.ImportsSize, s)

			for j, idx := range idxs {
				prgrm.Packages[i].Imports[j] = getImport(&s.Packages[idx], s, prgrm)
			}
		}
	}

	// globals
	for i, sPkg := range s.Packages {
		if sPkg.GlobalsSize > 0 {
			prgrm.Packages[i].Globals = dsArguments(sPkg.GlobalsOffset, sPkg.GlobalsSize, s, prgrm)
		}
	}

	// structs
	for i, sPkg := range s.Packages {
		if sPkg.StructsSize > 0 {
			for j, sStrct := range s.Structs[sPkg.StructsOffset : sPkg.StructsOffset+sPkg.StructsSize] {
				dsStruct(&sStrct, prgrm.Packages[i].Structs[j], s, prgrm)
			}
		}
	}

	// functions
	for i, sPkg := range s.Packages {
		if sPkg.FunctionsSize > 0 {
			for j, sFn := range s.Functions[sPkg.FunctionsOffset : sPkg.FunctionsOffset+sPkg.FunctionsSize] {
				dsFunction(&sFn, prgrm.Packages[i].Functions[j], s, prgrm)
			}
		}
	}

	// current package
	prgrm.CurrentPackage = prgrm.Packages[s.Program.CurrentPackageOffset]
}

func dsStruct(sStrct *sStruct, strct *CXStruct, s *sAll, prgrm *CXProgram) {
	strct.Name = dsName(sStrct.NameOffset, sStrct.NameSize, s)
	strct.Fields = dsArguments(sStrct.FieldsOffset, sStrct.FieldsSize, s, prgrm)
	strct.Size = int(sStrct.Size)
	strct.Package = prgrm.Packages[sStrct.PackageOffset]
}

func dsArguments(off int32, size int32, s *sAll, prgrm *CXProgram) []*CXArgument {
	if size < 1 {
		return nil
	}

	// getting indexes of arguments
	idxs := dsIntegers(off, size, s)

	// sArgs := s.Arguments[off : off + size]
	args := make([]*CXArgument, size)
	for i, idx := range idxs {
		args[i] = dsArgument(&s.Arguments[idx], s, prgrm)
	}
	return args
}

func getCustomType(sArg *sArgument, s *sAll, prgrm *CXProgram) *CXStruct {
	if sArg.CustomTypeOffset < 0 {
		return nil
	}

	customTypePkg := prgrm.Packages[s.Structs[sArg.CustomTypeOffset].PackageOffset]
	sStrct := s.Structs[sArg.CustomTypeOffset]
	customTypeName := dsName(sStrct.NameOffset, sStrct.NameSize, s)

	for _, strct := range customTypePkg.Structs {
		if strct.Name == customTypeName {
			return strct
		}
	}

	return nil
}

func dsArgument(sArg *sArgument, s *sAll, prgrm *CXProgram) *CXArgument {
	var arg CXArgument
	arg.Name = dsName(sArg.NameOffset, sArg.NameSize, s)
	arg.Type = int(sArg.Type)

	arg.CustomType = getCustomType(sArg, s, prgrm)

	arg.Size = int(sArg.Size)
	arg.TotalSize = int(sArg.TotalSize)
	arg.Offset = int(sArg.Offset)
	arg.IndirectionLevels = int(sArg.IndirectionLevels)
	arg.DereferenceLevels = int(sArg.DereferenceLevels)
	arg.PassBy = int(sArg.PassBy)

	arg.DereferenceOperations = dsIntegers(sArg.DereferenceOperationsOffset, sArg.DereferenceOperationsSize, s)
	arg.DeclarationSpecifiers = dsIntegers(sArg.DeclarationSpecifiersOffset, sArg.DeclarationSpecifiersSize, s)

	arg.IsSlice = dsBool(sArg.IsSlice)
	arg.IsArray = dsBool(sArg.IsArray)
	arg.IsArrayFirst = dsBool(sArg.IsArrayFirst)
	arg.IsPointer = dsBool(sArg.IsPointer)
	arg.IsReference = dsBool(sArg.IsReference)
	arg.IsDereferenceFirst = dsBool(sArg.IsDereferenceFirst)
	arg.IsStruct = dsBool(sArg.IsStruct)
	arg.IsRest = dsBool(sArg.IsRest)
	arg.IsLocalDeclaration = dsBool(sArg.IsLocalDeclaration)
	arg.IsShortDeclaration = dsBool(sArg.IsShortDeclaration)
	arg.PreviouslyDeclared = dsBool(sArg.PreviouslyDeclared)
	arg.DoesEscape = dsBool(sArg.DoesEscape)

	arg.Lengths = dsIntegers(sArg.LengthsOffset, sArg.LengthsSize, s)
	arg.Indexes = dsArguments(sArg.IndexesOffset, sArg.IndexesSize, s, prgrm)
	arg.Fields = dsArguments(sArg.FieldsOffset, sArg.FieldsSize, s, prgrm)

	arg.Package = prgrm.Packages[sArg.PackageOffset]

	return &arg
}

func getOperator(sExpr *sExpression, s *sAll, prgrm *CXProgram) *CXFunction {
	if sExpr.OperatorOffset < 0 {
		return nil
	}

	opPkg := prgrm.Packages[s.Functions[sExpr.OperatorOffset].PackageOffset]
	sOp := s.Functions[sExpr.OperatorOffset]
	opName := dsName(sOp.NameOffset, sOp.NameSize, s)

	for _, fn := range opPkg.Functions {
		if fn.Name == opName {
			return fn
		}
	}

	return nil
}

func getImport(sImp *sPackage, s *sAll, prgrm *CXProgram) *CXPackage {
	impName := dsName(sImp.NameOffset, sImp.NameSize, s)

	for _, pkg := range prgrm.Packages {
		if pkg.Name == impName {
			return pkg
		}
	}

	return nil
}

func getFunction(sExpr *sExpression, s *sAll, prgrm *CXProgram) *CXFunction {
	if sExpr.FunctionOffset < 0 {
		return nil
	}

	fnPkg := prgrm.Packages[s.Functions[sExpr.FunctionOffset].PackageOffset]
	sFn := s.Functions[sExpr.FunctionOffset]
	fnName := dsName(sFn.NameOffset, sFn.NameSize, s)

	for _, fn := range fnPkg.Functions {
		if fn.Name == fnName {
			return fn
		}
	}

	return nil
}

func dsExpressions(off int32, size int32, s *sAll, prgrm *CXProgram) []*CXExpression {
	if size < 1 {
		return nil
	}

	// getting indexes of expressions
	idxs := dsIntegers(off, size, s)

	// sExprs := s.Expressions[off : off + size]
	exprs := make([]*CXExpression, size)
	for i, idx := range idxs {
		exprs[i] = dsExpression(&s.Expressions[idx], s, prgrm)
	}
	return exprs
}

func dsExpression(sExpr *sExpression, s *sAll, prgrm *CXProgram) *CXExpression {
	var expr CXExpression

	if dsBool(sExpr.IsNative) {
		expr.Operator = Natives[int(sExpr.OpCode)]
	} else {
		expr.Operator = getOperator(sExpr, s, prgrm)
	}

	expr.Inputs = dsArguments(sExpr.InputsOffset, sExpr.InputsSize, s, prgrm)
	expr.Outputs = dsArguments(sExpr.OutputsOffset, sExpr.OutputsSize, s, prgrm)

	expr.Label = dsName(sExpr.LabelOffset, sExpr.LabelSize, s)

	expr.ThenLines = int(sExpr.ThenLines)
	expr.ElseLines = int(sExpr.ElseLines)
	expr.ScopeOperation = int(sExpr.ScopeOperation)

	expr.IsMethodCall = dsBool(sExpr.IsMethodCall)
	expr.IsStructLiteral = dsBool(sExpr.IsStructLiteral)
	expr.IsArrayLiteral = dsBool(sExpr.IsArrayLiteral)
	expr.IsUndType = dsBool(sExpr.IsUndType)
	expr.IsBreak = dsBool(sExpr.IsBreak)
	expr.IsContinue = dsBool(sExpr.IsContinue)

	expr.Function = getFunction(sExpr, s, prgrm)
	expr.Package = prgrm.Packages[sExpr.PackageOffset]

	return &expr
}

func dsFunction(sFn *sFunction, fn *CXFunction, s *sAll, prgrm *CXProgram) {
	fn.Name = dsName(sFn.NameOffset, sFn.NameSize, s)
	fn.Inputs = dsArguments(sFn.InputsOffset, sFn.InputsSize, s, prgrm)
	fn.Outputs = dsArguments(sFn.OutputsOffset, sFn.OutputsSize, s, prgrm)
	fn.ListOfPointers = dsArguments(sFn.ListOfPointersOffset, sFn.ListOfPointersSize, s, prgrm)
	fn.Expressions = dsExpressions(sFn.ExpressionsOffset, sFn.ExpressionsSize, s, prgrm)
	fn.Size = int(sFn.Size)
	fn.Length = int(sFn.Length)

	if sFn.CurrentExpressionOffset > 0 {
		fn.CurrentExpression = fn.Expressions[sFn.CurrentExpressionOffset]
	}

	fn.Package = prgrm.Packages[sFn.PackageOffset]
}

func dsBool(val int32) bool {
	return val == 1
}

func dsIntegers(off int32, size int32, s *sAll) []int {
	if size < 1 {
		return nil
	}
	ints := s.Integers[off : off+size]
	res := make([]int, len(ints))
	for i, in := range ints {
		res[i] = int(in)
	}

	return res
}

func initDeserialization(prgrm *CXProgram, s *sAll) {
	prgrm.Memory = s.Memory
	prgrm.Packages = make([]*CXPackage, len(s.Packages))
<<<<<<< HEAD
	prgrm.CallStack = make([]CXCall, CALLSTACK_SIZE)
	prgrm.HeapStartsAt = int(s.Program.HeapStartsAt)
	prgrm.HeapPointer = int(s.Program.HeapPointer)
	prgrm.StackSize = int(s.Program.StackSize)
=======
	prgrm.StackSize = int(s.Program.StackSize)
	prgrm.CallStack = make([]CXCall, CALLSTACK_SIZE)
	prgrm.HeapStartsAt = int(s.Program.HeapStartsAt)
>>>>>>> b07378cf

	dsPackages(s, prgrm)
}

// Deserialize ...
func Deserialize(byts []byte) (prgrm *CXProgram) {
	prgrm = &CXProgram{}
	idxSize := mustSerializeSize(sIndex{})

	var s sAll

	mustDeserializeRaw(byts[:idxSize], &s.Index)
	mustDeserializeRaw(byts[s.Index.ProgramOffset:s.Index.CallsOffset], &s.Program)
	mustDeserializeRaw(byts[s.Index.CallsOffset:s.Index.PackagesOffset], &s.Calls)
	mustDeserializeRaw(byts[s.Index.PackagesOffset:s.Index.StructsOffset], &s.Packages)
	mustDeserializeRaw(byts[s.Index.StructsOffset:s.Index.FunctionsOffset], &s.Structs)
	mustDeserializeRaw(byts[s.Index.FunctionsOffset:s.Index.ExpressionsOffset], &s.Functions)
	mustDeserializeRaw(byts[s.Index.ExpressionsOffset:s.Index.ArgumentsOffset], &s.Expressions)
	mustDeserializeRaw(byts[s.Index.ArgumentsOffset:s.Index.IntegersOffset], &s.Arguments)
	mustDeserializeRaw(byts[s.Index.IntegersOffset:s.Index.NamesOffset], &s.Integers)
	s.Names = byts[s.Index.NamesOffset:s.Index.MemoryOffset]
	s.Memory = byts[s.Index.MemoryOffset:]

	initDeserialization(prgrm, &s)

	// prgrm.PrintProgram()

	return prgrm
}

<<<<<<< HEAD
// CopyProgramState copies the program state from `prgrm1` to `prgrm2`.
func CopyProgramState(sPrgrm1, sPrgrm2 *[]byte) {
	idxSize := mustSerializeSize(sIndex{})

	var index1 sIndex
	var index2 sIndex

	mustDeserializeRaw((*sPrgrm1)[:idxSize], &index1)
	mustDeserializeRaw((*sPrgrm2)[:idxSize], &index2)

	var prgrm1Info sProgram
	mustDeserializeRaw((*sPrgrm1)[index1.ProgramOffset:index1.CallsOffset], &prgrm1Info)

	var prgrm2Info sProgram
	mustDeserializeRaw((*sPrgrm2)[index2.ProgramOffset:index2.CallsOffset], &prgrm2Info)

	// the stack segment should be 0 for prgrm1, but just in case
	var prgrmState []byte
	prgrmState = append(prgrmState, make([]byte, prgrm2Info.StackSize)...)
	// We are only interested on extracting the data segment
	prgrmState = append(prgrmState, (*sPrgrm1)[index1.NamesOffset+prgrm1Info.StackSize:index1.NamesOffset+prgrm1Info.StackSize+(prgrm2Info.HeapStartsAt-prgrm2Info.StackSize)]...)

	for i, byt := range prgrmState {
		(*sPrgrm2)[i+int(index2.MemoryOffset)] = byt
	}
}

=======
>>>>>>> b07378cf
func correctSerializedSize(byts *[]byte, off1, off2 int32, n int) {
	if len((*byts)[off1:off2]) == 0 {
		return
	}
	for i, byt := range encoder.SerializeAtomic(int32((off2 - off1 - 4) / int32(n))) {
		(*byts)[off1+int32(i)] = byt
	}
}

func mustSize(obj interface{}) int {
	s, err := encoder.Size(obj)
	if err != nil {
		panic(err)
	}
	return s
}

<<<<<<< HEAD
// ExtractBlockchainProgram extracts the blockchain program from `sPrgrm2` by removing the contents of `sPrgrm1` from `sPrgrm2`. TxnPrgrm = sPrgrm2 - sPrgrm1.
=======
// ExtractBlockchainProgram extracts the transaction program from `sPrgrm2` by removing the contents of `sPrgrm1` from `sPrgrm2`. TxnPrgrm = sPrgrm2 - sPrgrm1.
>>>>>>> b07378cf
func ExtractBlockchainProgram(sPrgrm1, sPrgrm2 []byte) []byte {
	idxSize := mustSerializeSize(sIndex{})

	var index1 sIndex
	var index2 sIndex

	mustDeserializeRaw(sPrgrm1[:idxSize], &index1)
	mustDeserializeRaw(sPrgrm2[:idxSize], &index2)

	var prgrm1Info sProgram
	mustDeserializeRaw(sPrgrm1[index1.ProgramOffset:index1.CallsOffset], &prgrm1Info)

	var prgrm2Info sProgram
	mustDeserializeRaw(sPrgrm2[index2.ProgramOffset:index2.CallsOffset], &prgrm2Info)

	var extracted []byte
	// must match the index from sPrgrm1
	extracted = append(extracted, sPrgrm1[:index1.ProgramOffset]...)
	// extracted = append(extracted, sPrgrm2[index2.ProgramOffset:index2.ProgramOffset + (index1.CallsOffset - index1.ProgramOffset)]...)
	extracted = append(extracted, sPrgrm1[index1.ProgramOffset:index1.CallsOffset]...)
	extracted = append(extracted, sPrgrm2[index2.CallsOffset:index2.CallsOffset+(index1.PackagesOffset-index1.CallsOffset)]...)
	extracted = append(extracted, sPrgrm2[index2.PackagesOffset:index2.PackagesOffset+(index1.StructsOffset-index1.PackagesOffset)]...)
	extracted = append(extracted, sPrgrm2[index2.StructsOffset:index2.StructsOffset+(index1.FunctionsOffset-index1.StructsOffset)]...)
	extracted = append(extracted, sPrgrm2[index2.FunctionsOffset:index2.FunctionsOffset+(index1.ExpressionsOffset-index1.FunctionsOffset)]...)
	extracted = append(extracted, sPrgrm2[index2.ExpressionsOffset:index2.ExpressionsOffset+(index1.ArgumentsOffset-index1.ExpressionsOffset)]...)
	extracted = append(extracted, sPrgrm2[index2.ArgumentsOffset:index2.ArgumentsOffset+(index1.IntegersOffset-index1.ArgumentsOffset)]...)
	extracted = append(extracted, sPrgrm2[index2.IntegersOffset:index2.IntegersOffset+(index1.NamesOffset-index1.IntegersOffset)]...)
	extracted = append(extracted, sPrgrm2[index2.NamesOffset:index2.NamesOffset+(index1.MemoryOffset-index1.NamesOffset)]...)
<<<<<<< HEAD

	// Trying to extract ALL the memory instead of just the data segment
	// extracted = append(extracted, sPrgrm2[index2.MemoryOffset:]...)
=======
>>>>>>> b07378cf
	// the stack segment should be 0 for prgrm1, but just in case
	extracted = append(extracted, make([]byte, prgrm1Info.StackSize)...)
	// We are only interested on extracting the data segment
	extracted = append(extracted, sPrgrm2[index2.MemoryOffset+prgrm2Info.StackSize:index2.MemoryOffset+prgrm2Info.StackSize+(prgrm1Info.HeapStartsAt-prgrm1Info.StackSize)]...)

	// correcting sizes
	correctSerializedSize(&extracted, index1.CallsOffset, index1.PackagesOffset, mustSize(sCall{}))
	correctSerializedSize(&extracted, index1.PackagesOffset, index1.StructsOffset, mustSize(sPackage{}))
	correctSerializedSize(&extracted, index1.StructsOffset, index1.FunctionsOffset, mustSize(sStruct{}))
	correctSerializedSize(&extracted, index1.FunctionsOffset, index1.ExpressionsOffset, mustSize(sFunction{}))
	correctSerializedSize(&extracted, index1.ExpressionsOffset, index1.ArgumentsOffset, mustSize(sExpression{}))
	correctSerializedSize(&extracted, index1.ArgumentsOffset, index1.IntegersOffset, mustSize(sArgument{}))
	correctSerializedSize(&extracted, index1.IntegersOffset, index1.NamesOffset, mustSize(int32(0)))

	return extracted
}

// ExtractTransactionProgram extracts the transaction code (serialized) from a full CX program
func ExtractTransactionProgram(sPrgrm1, sPrgrm2 []byte) []byte {
	idxSize := mustSerializeSize(sIndex{})

	var index1 sIndex
	var index2 sIndex

	mustDeserializeRaw(sPrgrm1[:idxSize], &index1)
	mustDeserializeRaw(sPrgrm2[:idxSize], &index2)

	var prgrm1Info sProgram
	mustDeserializeRaw(sPrgrm1[index1.ProgramOffset:index1.CallsOffset], &prgrm1Info)

	var prgrm2Info sProgram
	mustDeserializeRaw(sPrgrm2[index2.ProgramOffset:index2.CallsOffset], &prgrm2Info)

	var extracted []byte
	// must match the index from sPrgrm2
	extracted = append(extracted, sPrgrm2[:index2.ProgramOffset]...)
	extracted = append(extracted, sPrgrm2[index2.ProgramOffset:index2.CallsOffset]...)
	extracted = append(extracted, sPrgrm2[index2.CallsOffset+(index1.PackagesOffset-index1.CallsOffset):index2.PackagesOffset]...)
	extracted = append(extracted, sPrgrm2[index2.PackagesOffset+(index1.StructsOffset-index1.PackagesOffset):index2.StructsOffset]...)
	extracted = append(extracted, sPrgrm2[index2.StructsOffset+(index1.FunctionsOffset-index1.StructsOffset):index2.FunctionsOffset]...)
	extracted = append(extracted, sPrgrm2[index2.FunctionsOffset+(index1.ExpressionsOffset-index1.FunctionsOffset):index2.ExpressionsOffset]...)
	extracted = append(extracted, sPrgrm2[index2.ExpressionsOffset+(index1.ArgumentsOffset-index1.ExpressionsOffset):index2.ArgumentsOffset]...)
	extracted = append(extracted, sPrgrm2[index2.ArgumentsOffset+(index1.IntegersOffset-index1.ArgumentsOffset):index2.IntegersOffset]...)
	extracted = append(extracted, sPrgrm2[index2.IntegersOffset+(index1.NamesOffset-index1.IntegersOffset):index2.NamesOffset]...)
	extracted = append(extracted, sPrgrm2[index2.NamesOffset+(index1.MemoryOffset-index1.NamesOffset):index2.MemoryOffset]...)
<<<<<<< HEAD

	// extracted = append(extracted, sPrgrm1[index1.MemoryOffset:]...)
=======
>>>>>>> b07378cf
	// the stack segment should be 0 for prgrm1, but just in case
	extracted = append(extracted, make([]byte, prgrm2Info.StackSize)...)
	// We are only interested on extracting the data segment
	extracted = append(extracted, sPrgrm2[index2.NamesOffset+prgrm2Info.StackSize+(prgrm1Info.HeapStartsAt-prgrm1Info.StackSize):]...)

	return extracted
}

// func mergeNextChunk(merged *[]byte, sPrgrm1 []byte, sPrgrm2 []byte, idx1From, idx2)

// MergeTransactionAndBlockchain merges
func MergeTransactionAndBlockchain(sPrgrm1, sPrgrm2 []byte) []byte {
	idxSize := mustSerializeSize(sIndex{})

	var index1 sIndex
	var index2 sIndex

	mustDeserializeRaw(sPrgrm1[:idxSize], &index1)
	mustDeserializeRaw(sPrgrm2[:idxSize], &index2)

	var prgrm1Info sProgram
	mustDeserializeRaw(sPrgrm1[index1.ProgramOffset:index1.CallsOffset], &prgrm1Info)

	var prgrm2Info sProgram
	mustDeserializeRaw(sPrgrm2[index2.ProgramOffset:index2.CallsOffset], &prgrm2Info)

	var acc int32
	var s int32
	var merged []byte

	// Index
	merged = append(merged, sPrgrm2[:index2.ProgramOffset]...)
	acc = index2.ProgramOffset

	// Program
	merged = append(merged, sPrgrm2[index2.ProgramOffset:index2.CallsOffset]...)
	acc += index2.CallsOffset - index2.ProgramOffset

	// Calls
	s = (index2.PackagesOffset - index2.CallsOffset) - (index1.PackagesOffset - index1.CallsOffset)
	merged = append(merged, sPrgrm1[index1.CallsOffset:index1.PackagesOffset]...)
	merged = append(merged, sPrgrm2[acc:acc+s]...)
	acc += s

	// Packages
	s = (index2.StructsOffset - index2.PackagesOffset) - (index1.StructsOffset - index1.PackagesOffset)
	merged = append(merged, sPrgrm1[index1.PackagesOffset:index1.StructsOffset]...)
	merged = append(merged, sPrgrm2[acc:acc+s]...)
	acc += s

	// Structs
	s = (index2.FunctionsOffset - index2.StructsOffset) - (index1.FunctionsOffset - index1.StructsOffset)
	merged = append(merged, sPrgrm1[index1.StructsOffset:index1.FunctionsOffset]...)
	merged = append(merged, sPrgrm2[acc:acc+s]...)
	acc += s

	// Functions
	s = (index2.ExpressionsOffset - index2.FunctionsOffset) - (index1.ExpressionsOffset - index1.FunctionsOffset)
	merged = append(merged, sPrgrm1[index1.FunctionsOffset:index1.ExpressionsOffset]...)
	merged = append(merged, sPrgrm2[acc:acc+s]...)
	acc += s

	// Expressions
	s = (index2.ArgumentsOffset - index2.ExpressionsOffset) - (index1.ArgumentsOffset - index1.ExpressionsOffset)
	merged = append(merged, sPrgrm1[index1.ExpressionsOffset:index1.ArgumentsOffset]...)
	merged = append(merged, sPrgrm2[acc:acc+s]...)
	acc += s

	// Arguments
	s = (index2.IntegersOffset - index2.ArgumentsOffset) - (index1.IntegersOffset - index1.ArgumentsOffset)
	merged = append(merged, sPrgrm1[index1.ArgumentsOffset:index1.IntegersOffset]...)
	merged = append(merged, sPrgrm2[acc:acc+s]...)
	acc += s

	// Integers
	s = (index2.NamesOffset - index2.IntegersOffset) - (index1.NamesOffset - index1.IntegersOffset)
	merged = append(merged, sPrgrm1[index1.IntegersOffset:index1.NamesOffset]...)
	merged = append(merged, sPrgrm2[acc:acc+s]...)
	acc += s

	// Names
	s = (index2.MemoryOffset - index2.NamesOffset) - (index1.MemoryOffset - index1.NamesOffset)
	merged = append(merged, sPrgrm1[index1.NamesOffset:index1.MemoryOffset]...)
	merged = append(merged, sPrgrm2[acc:acc+s]...)

	// Memory
<<<<<<< HEAD
	// merged = append(merged, sPrgrm1[index1.MemoryOffset:]...)
=======
>>>>>>> b07378cf
	merged = append(merged, make([]byte, prgrm2Info.StackSize)...)
	merged = append(merged, sPrgrm1[index1.MemoryOffset+prgrm1Info.StackSize:index1.MemoryOffset+prgrm1Info.HeapStartsAt]...)
	merged = append(merged, make([]byte, INIT_HEAP_SIZE)...)

	// correcting sizes
	correctSerializedSize(&merged, index2.CallsOffset, index2.PackagesOffset, mustSize(sCall{}))
	correctSerializedSize(&merged, index2.PackagesOffset, index2.StructsOffset, mustSize(sPackage{}))
	correctSerializedSize(&merged, index2.StructsOffset, index2.FunctionsOffset, mustSize(sStruct{}))
	correctSerializedSize(&merged, index2.FunctionsOffset, index2.ExpressionsOffset, mustSize(sFunction{}))
	correctSerializedSize(&merged, index2.ExpressionsOffset, index2.ArgumentsOffset, mustSize(sExpression{}))
	correctSerializedSize(&merged, index2.ArgumentsOffset, index2.IntegersOffset, mustSize(sArgument{}))
	correctSerializedSize(&merged, index2.IntegersOffset, index2.NamesOffset, mustSize(int32(0)))

	return merged
<<<<<<< HEAD
}

// MergePrograms merges `prgrm1` and `prgrm2`, favoring `prgrm1` (if both have a package with the same name, `prgrm1`'s is used). Note: `prgrm2` is permanently altered.
func MergePrograms(prgrm1, prgrm2 *CXProgram) *CXProgram {
	for _, pkg := range prgrm1.Packages {
		// We're always going to keep prgrm2's main
		if pkg.Name == MAIN_PKG {
			continue
		}
		if dupPkg, err := prgrm2.GetPackage(pkg.Name); err == nil {
			// Then it's duplicated and we need to replace it by prgrm1's
			*dupPkg = *pkg
		} else {
			prgrm2.AddPackage(pkg)
		}
	}

	DataOffset := prgrm1.HeapStartsAt
	for _, pkg := range prgrm2.Packages {
		for _, glbl := range pkg.Globals {
			glbl.Offset += DataOffset
		}

		for _, fn := range pkg.Functions {
			for _, expr := range fn.Expressions {
				for _, inp := range expr.Inputs {
					if inp.Offset > prgrm2.StackSize {
						inp.Offset += DataOffset
					}
				}

				for _, out := range expr.Inputs {
					if out.Offset > prgrm2.StackSize {
						out.Offset += DataOffset
					}
				}
			}
		}
	}

	return prgrm2
=======
>>>>>>> b07378cf
}<|MERGE_RESOLUTION|>--- conflicted
+++ resolved
@@ -1158,16 +1158,10 @@
 func initDeserialization(prgrm *CXProgram, s *sAll) {
 	prgrm.Memory = s.Memory
 	prgrm.Packages = make([]*CXPackage, len(s.Packages))
-<<<<<<< HEAD
 	prgrm.CallStack = make([]CXCall, CALLSTACK_SIZE)
 	prgrm.HeapStartsAt = int(s.Program.HeapStartsAt)
 	prgrm.HeapPointer = int(s.Program.HeapPointer)
 	prgrm.StackSize = int(s.Program.StackSize)
-=======
-	prgrm.StackSize = int(s.Program.StackSize)
-	prgrm.CallStack = make([]CXCall, CALLSTACK_SIZE)
-	prgrm.HeapStartsAt = int(s.Program.HeapStartsAt)
->>>>>>> b07378cf
 
 	dsPackages(s, prgrm)
 }
@@ -1198,7 +1192,6 @@
 	return prgrm
 }
 
-<<<<<<< HEAD
 // CopyProgramState copies the program state from `prgrm1` to `prgrm2`.
 func CopyProgramState(sPrgrm1, sPrgrm2 *[]byte) {
 	idxSize := mustSerializeSize(sIndex{})
@@ -1225,9 +1218,6 @@
 		(*sPrgrm2)[i+int(index2.MemoryOffset)] = byt
 	}
 }
-
-=======
->>>>>>> b07378cf
 func correctSerializedSize(byts *[]byte, off1, off2 int32, n int) {
 	if len((*byts)[off1:off2]) == 0 {
 		return
@@ -1245,11 +1235,7 @@
 	return s
 }
 
-<<<<<<< HEAD
 // ExtractBlockchainProgram extracts the blockchain program from `sPrgrm2` by removing the contents of `sPrgrm1` from `sPrgrm2`. TxnPrgrm = sPrgrm2 - sPrgrm1.
-=======
-// ExtractBlockchainProgram extracts the transaction program from `sPrgrm2` by removing the contents of `sPrgrm1` from `sPrgrm2`. TxnPrgrm = sPrgrm2 - sPrgrm1.
->>>>>>> b07378cf
 func ExtractBlockchainProgram(sPrgrm1, sPrgrm2 []byte) []byte {
 	idxSize := mustSerializeSize(sIndex{})
 
@@ -1278,12 +1264,9 @@
 	extracted = append(extracted, sPrgrm2[index2.ArgumentsOffset:index2.ArgumentsOffset+(index1.IntegersOffset-index1.ArgumentsOffset)]...)
 	extracted = append(extracted, sPrgrm2[index2.IntegersOffset:index2.IntegersOffset+(index1.NamesOffset-index1.IntegersOffset)]...)
 	extracted = append(extracted, sPrgrm2[index2.NamesOffset:index2.NamesOffset+(index1.MemoryOffset-index1.NamesOffset)]...)
-<<<<<<< HEAD
 
 	// Trying to extract ALL the memory instead of just the data segment
 	// extracted = append(extracted, sPrgrm2[index2.MemoryOffset:]...)
-=======
->>>>>>> b07378cf
 	// the stack segment should be 0 for prgrm1, but just in case
 	extracted = append(extracted, make([]byte, prgrm1Info.StackSize)...)
 	// We are only interested on extracting the data segment
@@ -1329,11 +1312,8 @@
 	extracted = append(extracted, sPrgrm2[index2.ArgumentsOffset+(index1.IntegersOffset-index1.ArgumentsOffset):index2.IntegersOffset]...)
 	extracted = append(extracted, sPrgrm2[index2.IntegersOffset+(index1.NamesOffset-index1.IntegersOffset):index2.NamesOffset]...)
 	extracted = append(extracted, sPrgrm2[index2.NamesOffset+(index1.MemoryOffset-index1.NamesOffset):index2.MemoryOffset]...)
-<<<<<<< HEAD
 
 	// extracted = append(extracted, sPrgrm1[index1.MemoryOffset:]...)
-=======
->>>>>>> b07378cf
 	// the stack segment should be 0 for prgrm1, but just in case
 	extracted = append(extracted, make([]byte, prgrm2Info.StackSize)...)
 	// We are only interested on extracting the data segment
@@ -1420,10 +1400,7 @@
 	merged = append(merged, sPrgrm2[acc:acc+s]...)
 
 	// Memory
-<<<<<<< HEAD
 	// merged = append(merged, sPrgrm1[index1.MemoryOffset:]...)
-=======
->>>>>>> b07378cf
 	merged = append(merged, make([]byte, prgrm2Info.StackSize)...)
 	merged = append(merged, sPrgrm1[index1.MemoryOffset+prgrm1Info.StackSize:index1.MemoryOffset+prgrm1Info.HeapStartsAt]...)
 	merged = append(merged, make([]byte, INIT_HEAP_SIZE)...)
@@ -1438,7 +1415,6 @@
 	correctSerializedSize(&merged, index2.IntegersOffset, index2.NamesOffset, mustSize(int32(0)))
 
 	return merged
-<<<<<<< HEAD
 }
 
 // MergePrograms merges `prgrm1` and `prgrm2`, favoring `prgrm1` (if both have a package with the same name, `prgrm1`'s is used). Note: `prgrm2` is permanently altered.
@@ -1480,6 +1456,4 @@
 	}
 
 	return prgrm2
-=======
->>>>>>> b07378cf
 }