--- conflicted
+++ resolved
@@ -1145,12 +1145,9 @@
 func initDeserialization(prgrm *CXProgram, s *sAll) {
 	prgrm.Memory = s.Memory
 	prgrm.Packages = make([]*CXPackage, len(s.Packages))
-<<<<<<< HEAD
-	prgrm.CallStack = make([]CXCall, CALLSTACK_SIZE)
+	prgrm.StackSize = int(s.Program.StackSize)
+  prgrm.CallStack = make([]CXCall, CALLSTACK_SIZE)
 	prgrm.HeapStartsAt = int(s.Program.HeapStartsAt)
-=======
-	prgrm.StackSize = int(s.Program.StackSize)
->>>>>>> 6620245d
 
 	dsPackages(s, prgrm)
 }
