--- conflicted
+++ resolved
@@ -313,7 +313,6 @@
 	elt := GetAssignmentElement(inp1)
 
 	if elt.IsSlice || elt.Type == TYPE_AFF {
-<<<<<<< HEAD
 		var sliceOffset int32 = GetSliceOffset(fp, inp1)
 		var sliceLen  []byte
 		if sliceOffset > 0  {
@@ -325,23 +324,8 @@
 		}
 
 		WriteMemory(GetFinalOffset(fp, out1), sliceLen)
-=======
-		preInp1Offset := GetFinalOffset(fp, inp1)
-
-		var inp1Offset int32
-		encoder.DeserializeAtomic(PROGRAM.Memory[preInp1Offset:preInp1Offset+TYPE_POINTER_SIZE], &inp1Offset)
-
-		if inp1Offset == 0 {
-			// then it's nil
-			WriteMemory(GetFinalOffset(fp, out1), encoder.SerializeAtomic(int32(0)))
-			return
-		}
-
-		sliceHeader := PROGRAM.Memory[inp1Offset+OBJECT_HEADER_SIZE : inp1Offset+OBJECT_HEADER_SIZE+SLICE_HEADER_SIZE]
-		WriteMemory(GetFinalOffset(fp, out1), sliceHeader[:4])
->>>>>>> e3e69464
 	} else if elt.Type == TYPE_STR {
-		var strOffset = int(GetStrOffset(fp, inp1))
+		var strOffset int = GetStrOffset(fp, inp1)
 		WriteMemory(GetFinalOffset(fp, out1), PROGRAM.Memory[strOffset:strOffset+STR_HEADER_SIZE])
 	} else {
 		outB1 := FromI32(int32(elt.Lengths[0]))
@@ -349,7 +333,6 @@
 	}
 }
 
-<<<<<<< HEAD
 func op_resize(expr *CXExpression, fp int) {
 	sliceOffset := GetSliceOffset(fp, expr.Inputs[0])
 	var newLen int32 = ReadI32(fp, expr.Inputs[1])
@@ -360,134 +343,24 @@
 		if newLen <= oldCap {
 			copy(GetSliceHeader(sliceOffset)[4:8], encoder.SerializeAtomic(newLen))
 			return
-=======
-func opAppend(expr *CXExpression, fp int) {
-	inp1, inp2, out1 := expr.Inputs[0], expr.Inputs[1], expr.Outputs[0]
-
-	preInp1Offset := GetFinalOffset(fp, inp1)
-	inp2Offset := GetFinalOffset(fp, inp2)
-	out1Offset := GetFinalOffset(fp, out1)
-
-	var inp1Offset int32
-	encoder.DeserializeAtomic(PROGRAM.Memory[preInp1Offset:preInp1Offset+TYPE_POINTER_SIZE], &inp1Offset)
-
-	var off int32
-
-	byts := PROGRAM.Memory[out1Offset : out1Offset+TYPE_POINTER_SIZE]
-	encoder.DeserializeAtomic(byts, &off)
-
-	var heapOffset int
-
-	if off == 0 {
-		// then out1 == nil
-		var sliceHeader []byte
-		var len1 int32
-
-		if inp1Offset != 0 {
-			// then we need to reserve for obj1 too
-			// sliceHeader = PROGRAM.Memory[inp1Offset-SLICE_HEADER_SIZE : inp1Offset]
-			sliceHeader = PROGRAM.Memory[inp1Offset+OBJECT_HEADER_SIZE : inp1Offset+OBJECT_HEADER_SIZE+SLICE_HEADER_SIZE]
-
-			encoder.DeserializeAtomic(sliceHeader[:4], &len1)
-			heapOffset = AllocateSeq((int(len1) * inp2.TotalSize) + inp2.TotalSize + OBJECT_HEADER_SIZE + SLICE_HEADER_SIZE)
-		} else {
-			// then obj1 is nil and zero-sized
-			heapOffset = AllocateSeq(inp2.TotalSize + OBJECT_HEADER_SIZE + SLICE_HEADER_SIZE)
 		}
-
-		WriteMemory(out1Offset, encoder.SerializeAtomic(int32(heapOffset)))
-
-		var obj1 []byte
-		var obj2 []byte
-
-		obj1 = PROGRAM.Memory[inp1Offset+OBJECT_HEADER_SIZE+SLICE_HEADER_SIZE : OBJECT_HEADER_SIZE+SLICE_HEADER_SIZE+int32(inp1Offset)+len1*int32(inp2.TotalSize)]
-
-		if inp2.Type == TYPE_STR || inp2.Type == TYPE_AFF {
-			var strOffset = int32(GetStrOffset(fp, inp2))
-			obj2 = encoder.SerializeAtomic(strOffset)
-		} else {
-			obj2 = ReadMemory(inp2Offset, inp2)
-		}
-
-		var size []byte
-		if inp1Offset != 0 {
-			size = encoder.SerializeAtomic(int32(len(obj1)) + int32(len(obj2)+SLICE_HEADER_SIZE))
-		} else {
-			size = encoder.SerializeAtomic(int32(len(obj2) + SLICE_HEADER_SIZE))
-		}
-
-		var header = make([]byte, OBJECT_HEADER_SIZE)
-		for c := 5; c < OBJECT_HEADER_SIZE; c++ {
-			header[c] = size[c-5]
->>>>>>> e3e69464
-		}
 	}
 
 	panic(CX_RUNTIME_INVALID_ARGUMENT)
 }
 
-<<<<<<< HEAD
 func op_copy(expr *CXExpression, fp int) {
 	dstInput := expr.Inputs[0]
 	srcInput := expr.Inputs[1]
 	dstOffset := GetSliceOffset(fp, dstInput)
 	srcOffset := GetSliceOffset(fp, srcInput)
-=======
-		finalObj := append(header, lenTotal...)
-		finalObj = append(finalObj, capTotal...)
-
-		if inp1Offset != 0 {
-			// then obj1 is not nil, and we need to append
-			finalObj = append(finalObj, obj1...)
-		}
-		finalObj = append(finalObj, obj2...)
->>>>>>> e3e69464
 
 	if dstInput.Type == srcInput.Type && dstOffset >= 0 && srcOffset >= 0 {
 		copy(GetSlice(dstOffset, GetAssignmentElement(dstInput).TotalSize), GetSlice(srcOffset, GetAssignmentElement(srcInput).TotalSize))
 	} else {
-<<<<<<< HEAD
 		panic(CX_RUNTIME_INVALID_ARGUMENT)
 	}
 }
-=======
-		// then we have access to a size and capacity
-		sliceHeader := PROGRAM.Memory[inp1Offset+OBJECT_HEADER_SIZE : inp1Offset+OBJECT_HEADER_SIZE+SLICE_HEADER_SIZE]
-
-		var l int32
-		var c int32
-
-		encoder.DeserializeAtomic(sliceHeader[:4], &l)
-		encoder.DeserializeAtomic(sliceHeader[4:], &c)
-
-		if l >= c {
-			// then we need to increase cap and relocate slice
-			var obj1 []byte
-			var obj2 []byte
-
-			obj1 = PROGRAM.Memory[inp1Offset+OBJECT_HEADER_SIZE+SLICE_HEADER_SIZE : int32(inp1Offset)+OBJECT_HEADER_SIZE+SLICE_HEADER_SIZE+l*int32(inp2.TotalSize)]
-
-			if inp2.Type == TYPE_STR || inp2.Type == TYPE_AFF {
-				var strOffset = int32(GetStrOffset(fp, inp2))
-				obj2 = encoder.SerializeAtomic(strOffset)
-			} else {
-				obj2 = ReadMemory(inp2Offset, inp2)
-			}
-
-			l++
-			c = c * 2
-
-			heapOffset = AllocateSeq(int(c)*inp2.TotalSize + OBJECT_HEADER_SIZE + SLICE_HEADER_SIZE)
-
-			WriteMemory(out1Offset, encoder.SerializeAtomic(int32(heapOffset)))
-
-			size := encoder.SerializeAtomic(int32(int(c)*inp2.TotalSize + SLICE_HEADER_SIZE))
-
-			var header = make([]byte, OBJECT_HEADER_SIZE)
-			for c := 5; c < OBJECT_HEADER_SIZE; c++ {
-				header[c] = size[c-5]
-			}
->>>>>>> e3e69464
 
 func op_append (expr *CXExpression, fp int) {
 	inp1, inp2, out1 := expr.Inputs[0], expr.Inputs[1], expr.Outputs[0]
@@ -499,7 +372,6 @@
 	outputSlicePointer := GetFinalOffset(fp, out1)
 	outputSliceOffset := GetPointerOffset(int32(outputSlicePointer))
 
-<<<<<<< HEAD
 	inputSlicePointer := GetFinalOffset(fp, inp1)
 	inputSliceOffset := GetPointerOffset(int32(inputSlicePointer))
 
@@ -508,28 +380,6 @@
 		obj2 = encoder.SerializeAtomic(int32(GetStrOffset(fp, inp2)))
 	} else {
 		obj2 = ReadMemory(GetFinalOffset(fp, inp2), inp2)
-=======
-			// updating the length
-			newL := encoder.SerializeAtomic(l + int32(1))
-
-			for i, byt := range newL {
-				PROGRAM.Memory[int(off)+OBJECT_HEADER_SIZE+i] = byt
-			}
-
-			var obj2 []byte
-			if inp2.Type == TYPE_STR || inp2.Type == TYPE_AFF {
-				var strOffset = int32(GetStrOffset(fp, inp2))
-				obj2 = encoder.SerializeAtomic(strOffset)
-			} else {
-				obj2 = ReadMemory(inp2Offset, inp2)
-			}
-
-			// write the obj
-			for i, byt := range obj2 {
-				PROGRAM.Memory[off+OBJECT_HEADER_SIZE+SLICE_HEADER_SIZE+int32(int(l)*inp2.TotalSize+i)] = byt
-			}
-		}
->>>>>>> e3e69464
 	}
 
 	outputSliceOffset = int32(SliceAppend(outputSliceOffset, inputSliceOffset, obj2, inp2.TotalSize))
