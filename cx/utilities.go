package base

import (
	"bytes"
	"fmt"
	"os"
	"runtime/debug"
	"strconv"

	"github.com/skycoin/skycoin/src/cipher/encoder"
)

// Debug ...
func Debug(args ...interface{}) {
	fmt.Println(args...)
}

// IsUndOp It returns true if the operator receives undefined types as input parameters but also an operator that needs to mimic its input's type. For example, == should not return its input type, as it is always going to return a boolean
func IsUndOp(fn *CXFunction) bool {
	res := false
	switch fn.OpCode {
	case
		OP_UND_BITAND,
		OP_UND_BITXOR,
		OP_UND_BITOR,
		OP_UND_BITCLEAR,
		OP_UND_MUL,
		OP_UND_DIV,
		OP_UND_MOD,
		OP_UND_ADD,
		OP_UND_SUB,
		OP_UND_BITSHL, OP_UND_BITSHR:
		res = true
	}

	return res
}

// ExprOpName ...
func ExprOpName(expr *CXExpression) string {
	if expr.Operator.IsNative {
		return OpNames[expr.Operator.OpCode]
	}
	return expr.Operator.Name

}

// func limitString (str string) string {
// 	if len(str) > 3
// }

func stackValueHeader(fileName string, fileLine int) string {
	return fmt.Sprintf("%s:%d", fileName, fileLine)
}

// PrintStack ...
func (cxt *CXProgram) PrintStack() {
	fmt.Println()
	fmt.Println("===Callstack===")

	// we're going backwards in the stack
	fp := cxt.StackPointer

	for c := cxt.CallCounter; c >= 0; c-- {
		op := cxt.CallStack[c].Operator
		fp -= op.Size

		var dupNames []string

		fmt.Printf(">>> %s()\n", op.Name)

		for _, inp := range op.Inputs {
			fmt.Println("Inputs")
			fmt.Printf("\t%s : %s() : %s\n", stackValueHeader(inp.FileName, inp.FileLine), op.Name, GetPrintableValue(fp, inp))

			dupNames = append(dupNames, inp.Package.Name+inp.Name)
		}

		for _, out := range op.Outputs {
			fmt.Println("Outputs")
			fmt.Printf("\t%s : %s() : %s\n", stackValueHeader(out.FileName, out.FileLine), op.Name, GetPrintableValue(fp, out))

			dupNames = append(dupNames, out.Package.Name+out.Name)
		}

		// fmt.Println("Expressions")
		exprs := ""
		for _, expr := range op.Expressions {
			for _, inp := range expr.Inputs {
				if inp.Name == "" || expr.Operator == nil {
					continue
				}
				var dup bool
				for _, name := range dupNames {
					if name == inp.Package.Name+inp.Name {
						dup = true
						break
					}
				}
				if dup {
					continue
				}

				// fmt.Println("\t", inp.Name, "\t", ":", "\t", GetPrintableValue(fp, inp))
				// exprs += fmt.Sprintln("\t", stackValueHeader(inp.FileName, inp.FileLine), "\t", ":", "\t", GetPrintableValue(fp, inp))

				exprs += fmt.Sprintf("\t%s : %s() : %s\n", stackValueHeader(inp.FileName, inp.FileLine), ExprOpName(expr), GetPrintableValue(fp, inp))

				dupNames = append(dupNames, inp.Package.Name+inp.Name)
			}

			for _, out := range expr.Outputs {
				if out.Name == "" || expr.Operator == nil {
					continue
				}
				var dup bool
				for _, name := range dupNames {
					if name == out.Package.Name+out.Name {
						dup = true
						break
					}
				}
				if dup {
					continue
				}

				// fmt.Println("\t", out.Name, "\t", ":", "\t", GetPrintableValue(fp, out))
				// exprs += fmt.Sprintln("\t", stackValueHeader(out.FileName, out.FileLine), ":", GetPrintableValue(fp, out))

				exprs += fmt.Sprintf("\t%s : %s() : %s\n", stackValueHeader(out.FileName, out.FileLine), ExprOpName(expr), GetPrintableValue(fp, out))

				dupNames = append(dupNames, out.Package.Name+out.Name)
			}
		}

		if len(exprs) > 0 {
			fmt.Println("Expressions\n", exprs)
		}
	}
}

// PrintProgram ...
func (cxt *CXProgram) PrintProgram() {
	fmt.Println("Program")

	var currentFunction *CXFunction
	var currentPackage *CXPackage

	_ = currentFunction
	_ = currentPackage

	// saving current program state because PrintProgram uses SelectXXX
	if pkg, err := cxt.GetCurrentPackage(); err == nil {
		currentPackage = pkg
	}

	if fn, err := cxt.GetCurrentFunction(); err == nil {
		currentFunction = fn
	}

	i := 0
	for _, mod := range cxt.Packages {
		if IsCorePackage(mod.Name) {
			continue
		}

		fmt.Printf("%d.- Package: %s\n", i, mod.Name)

		if len(mod.Imports) > 0 {
			fmt.Println("\tImports")
		}

		j := 0
		for _, imp := range mod.Imports {
			fmt.Printf("\t\t%d.- Import: %s\n", j, imp.Name)
			j++
		}

		if len(mod.Globals) > 0 {
			fmt.Println("\tGlobals")
		}

		j = 0
		for _, v := range mod.Globals {
			var arrayStr string
			if v.IsArray {
				for _, l := range v.Lengths {
					arrayStr += fmt.Sprintf("[%d]", l)
				}
			}
			fmt.Printf("\t\t%d.- Global: %s %s%s\n", j, v.Name, arrayStr, TypeNames[v.Type])
			j++
		}

		if len(mod.Structs) > 0 {
			fmt.Println("\tStructs")
		}

		j = 0
		for _, strct := range mod.Structs {
			fmt.Printf("\t\t%d.- Struct: %s\n", j, strct.Name)

			for k, fld := range strct.Fields {
				fmt.Printf("\t\t\t%d.- Field: %s %s\n",
					k, fld.Name, TypeNames[fld.Type])
			}

			j++
		}

		if len(mod.Functions) > 0 {
			fmt.Println("\tFunctions")
		}

		j = 0
		for _, fn := range mod.Functions {
			mod.SelectFunction(fn.Name)

			var inps bytes.Buffer
			for i, inp := range fn.Inputs {
				var isPointer string
				if inp.IsPointer {
					isPointer = "*"
				}

				var arrayStr string
				if inp.IsArray {
					for _, l := range inp.Lengths {
						arrayStr += fmt.Sprintf("[%d]", l)
					}
				}

				var typeName string
				elt := GetAssignmentElement(inp)
				if elt.CustomType != nil {
					// then it's custom type
					typeName = elt.CustomType.Name
				} else {
					// then it's native type
					typeName = TypeNames[elt.Type]
				}

				if i == len(fn.Inputs)-1 {
					inps.WriteString(fmt.Sprintf("%s %s%s%s", inp.Name, isPointer, arrayStr, typeName))
				} else {
					inps.WriteString(fmt.Sprintf("%s %s%s%s, ", inp.Name, isPointer, arrayStr, typeName))
				}
			}

			var outs bytes.Buffer
			for i, out := range fn.Outputs {
				var isPointer string
				if out.IsPointer {
					isPointer = "*"
				}

				var arrayStr string
				if out.IsArray {
					for _, l := range out.Lengths {
						arrayStr += fmt.Sprintf("[%d]", l)
					}
				}

				var typeName string
				elt := GetAssignmentElement(out)
				if elt.CustomType != nil {
					// then it's custom type
					typeName = elt.CustomType.Name
				} else {
					// then it's native type
					typeName = TypeNames[elt.Type]
				}

				if i == len(fn.Outputs)-1 {
					outs.WriteString(fmt.Sprintf("%s %s%s%s", out.Name, isPointer, arrayStr, typeName))
				} else {
					outs.WriteString(fmt.Sprintf("%s %s%s%s, ", out.Name, isPointer, arrayStr, typeName))
				}
			}

			fmt.Printf("\t\t%d.- Function: %s (%s) (%s)\n",
				j, fn.Name, inps.String(), outs.String())

			k := 0
			for _, expr := range fn.Expressions {
				// if expr.Operator == nil {
				//      continue
				// }
				//Arguments
				var args bytes.Buffer

				for i, arg := range expr.Inputs {
					var name string
					var dat []byte

					if arg.Offset > STACK_SIZE {
						dat = cxt.Memory[arg.Offset : arg.Offset+arg.Size]
					} else {
						name = arg.Name
					}

					if dat != nil {
						switch TypeNames[arg.Type] {
						case "str":
							encoder.DeserializeRaw(dat, &name)
							name = "\"" + name + "\""
						case "i32":
							var i32 int32
							encoder.DeserializeAtomic(dat, &i32)
							name = fmt.Sprintf("%v", i32)
						case "i64":
							var i64 int64
							encoder.DeserializeRaw(dat, &i64)
							name = fmt.Sprintf("%v", i64)
						case "f32":
							var f32 float32
							encoder.DeserializeRaw(dat, &f32)
							name = fmt.Sprintf("%v", f32)
						case "f64":
							var f64 float64
							encoder.DeserializeRaw(dat, &f64)
							name = fmt.Sprintf("%v", f64)
						case "bool":
							var b bool
							encoder.DeserializeRaw(dat, &b)
							name = fmt.Sprintf("%v", b)
						case "byte":
							var b bool
							encoder.DeserializeRaw(dat, &b)
							name = fmt.Sprintf("%v", b)
						}
					}

					if arg.Name != "" {
						name = arg.Name
						for _, fld := range arg.Fields {
							name += "." + fld.Name
						}
					}

					var derefLevels string
					if arg.DereferenceLevels > 0 {
						for c := 0; c < arg.DereferenceLevels; c++ {
							derefLevels += "*"
						}
					}

					var isReference string
					if arg.PassBy == PASSBY_REFERENCE {
						isReference = "&"
					}

					var arrayStr string
					if arg.IsArray {
						for _, l := range arg.Lengths {
							arrayStr += fmt.Sprintf("[%d]", l)
						}
					}

					var typeName string
					elt := GetAssignmentElement(arg)
					if elt.CustomType != nil {
						// then it's custom type
						typeName = elt.CustomType.Name
					} else {
						// then it's native type
						typeName = TypeNames[elt.Type]
					}

					if i == len(expr.Inputs)-1 {
						args.WriteString(fmt.Sprintf("%s%s%s %s%s", isReference, derefLevels, name, arrayStr, typeName))
					} else {
						args.WriteString(fmt.Sprintf("%s%s%s %s%s, ", isReference, derefLevels, name, arrayStr, typeName))
					}
				}

				var opName string
				if expr.Operator != nil {
					if expr.Operator.IsNative {
						opName = OpNames[expr.Operator.OpCode]
					} else {
						opName = expr.Operator.Name
					}
				}

				if len(expr.Outputs) > 0 {
					var outNames bytes.Buffer
					for i, outName := range expr.Outputs {
						out := GetAssignmentElement(outName)

						var derefLevels string
						if outName.DereferenceLevels > 0 {
							for c := 0; c < outName.DereferenceLevels; c++ {
								derefLevels += "*"
							}
						}

						var arrayStr string
						if outName.IsArray {
							for _, l := range outName.Lengths {
								arrayStr += fmt.Sprintf("[%d]", l)
							}
						}

						var typeName string
						if out.CustomType != nil {
							// then it's custom type
							typeName = out.CustomType.Name
						} else {
							// then it's native type
							typeName = TypeNames[out.Type]
						}

						fullName := outName.Name

						for _, fld := range outName.Fields {
							fullName += "." + fld.Name
						}

						if i == len(expr.Outputs)-1 {
							outNames.WriteString(fmt.Sprintf("%s%s%s %s", derefLevels, fullName, arrayStr, typeName))
						} else {
							outNames.WriteString(fmt.Sprintf("%s%s%s %s, ", derefLevels, fullName, arrayStr, typeName))
						}
					}

					var lbl string
					if expr.Label != "" {
						lbl = " <<" + expr.Label + ">>"
					} else {
						lbl = ""
					}

					if expr.Operator != nil {
						fmt.Printf("\t\t\t%d.- Expression%s: %s = %s(%s)\n",
							k,
							lbl,
							outNames.String(),
							opName,
							args.String(),
						)
					} else {
						if len(expr.Outputs) > 0 {
							var typs string

							for i, out := range expr.Outputs {
								if GetAssignmentElement(out).CustomType != nil {
									// then it's custom type
									typs += GetAssignmentElement(out).CustomType.Name
								} else {
									// then it's native type
									typs += TypeNames[GetAssignmentElement(out).Type]
								}

								if i != len(expr.Outputs) {
									typs += ", "
								}
							}

							fmt.Printf("\t\t\t%d.- Declaration%s: %s %s\n",
								k,
								lbl,
								expr.Outputs[0].Name,
								typs)
						}
					}

				} else {
					var lbl string

					if expr.Label != "" {
						lbl = " <<" + expr.Label + ">>"
					} else {
						lbl = ""
					}

					fmt.Printf("\t\t\t%d.- Expression%s: %s(%s)\n",
						k,
						lbl,
						opName,
						args.String(),
					)
				}
				k++
			}
			j++
		}
		i++
	}

	if currentPackage != nil {
		cxt.SelectPackage(currentPackage.Name)
	}
	if currentFunction != nil {
		cxt.SelectFunction(currentFunction.Name)
	}

	cxt.CurrentPackage = currentPackage
	currentPackage.CurrentFunction = currentFunction
}

// CheckArithmeticOp ...
func CheckArithmeticOp(expr *CXExpression) bool {
	if expr.Operator.IsNative {
		switch expr.Operator.OpCode {
		case OP_I32_MUL, OP_I32_DIV, OP_I32_MOD, OP_I32_ADD,
			OP_I32_SUB, OP_I32_BITSHL, OP_I32_BITSHR, OP_I32_LT,
			OP_I32_GT, OP_I32_LTEQ, OP_I32_GTEQ, OP_I32_EQ, OP_I32_UNEQ,
			OP_I32_BITAND, OP_I32_BITXOR, OP_I32_BITOR, OP_STR_EQ:
			return true
		}
	}
	return false
}

// IsCorePackage ...
func IsCorePackage(ident string) bool {
	for _, core := range CorePackages {
		if core == ident {
			return true
		}
	}
	return false
}

// IsTempVar ...
func IsTempVar(name string) bool {
	if len(name) >= len(LOCAL_PREFIX) && name[:len(LOCAL_PREFIX)] == LOCAL_PREFIX {
		return true
	}
	return false
}

// GetArgSize ...
func GetArgSize(typ int) int {
	switch typ {
	case TYPE_BOOL, TYPE_BYTE:
		return 1
	case TYPE_STR, TYPE_I32, TYPE_F32, TYPE_AFF:
		return 4
	case TYPE_I64, TYPE_F64:
		return 8
	default:
		return 4
	}
}

func checkForEscapedChars(str string) []byte {
	var res []byte
	var lenStr = int(len(str))
	for c := 0; c < len(str); c++ {
		var nextCh byte
		ch := str[c]
		if c < lenStr-1 {
			nextCh = str[c+1]
		}
		if ch == '\\' {
			switch nextCh {
			case '%':
				c++
				res = append(res, nextCh)
				continue
			case 'n':
				c++
				res = append(res, '\n')
				continue
			default:
				res = append(res, ch)
				continue
			}

		} else {
			res = append(res, ch)
		}
	}

	return res
}

// GetAssignmentElement ...
func GetAssignmentElement(arg *CXArgument) *CXArgument {
	if len(arg.Fields) > 0 {
		return arg.Fields[len(arg.Fields)-1]
	}
	return arg

}

// IsValidSliceIndex ...
func IsValidSliceIndex(offset int, index int, sizeofElement int) bool {
	sliceLen := GetSliceLen(int32(offset))
	bytesLen := sliceLen * int32(sizeofElement)
	index -= OBJECT_HEADER_SIZE + SLICE_HEADER_SIZE + offset
	if index >= 0 && index < int(bytesLen) && (index%sizeofElement) == 0 {
		return true
	}
	return false
}

// GetPointerOffset ...
func GetPointerOffset(pointer int32) int32 {
	var offset int32
	encoder.DeserializeAtomic(PROGRAM.Memory[pointer:pointer+TYPE_POINTER_SIZE], &offset)
	return offset
}

// GetSliceOffset ...
func GetSliceOffset(fp int, arg *CXArgument) int32 {
	element := GetAssignmentElement(arg)
	if element.IsSlice {
		return GetPointerOffset(int32(GetFinalOffset(fp, arg)))
	}

	return -1
}

// GetObjectHeader ...
func GetObjectHeader(offset int32) []byte {
	return PROGRAM.Memory[offset : offset+OBJECT_HEADER_SIZE]
}

// GetSliceHeader ...
func GetSliceHeader(offset int32) []byte {
	return PROGRAM.Memory[offset+OBJECT_HEADER_SIZE : offset+OBJECT_HEADER_SIZE+SLICE_HEADER_SIZE]
}

// GetSliceLen ...
func GetSliceLen(offset int32) int32 {
	var sliceLen int32
	sliceHeader := GetSliceHeader(offset)
	encoder.DeserializeAtomic(sliceHeader[4:8], &sliceLen)
	return sliceLen
}

// GetSlice ...
func GetSlice(offset int32, sizeofElement int) []byte {
	if offset > 0 {
		sliceLen := GetSliceLen(offset)
		if sliceLen > 0 {
			dataOffset := offset + OBJECT_HEADER_SIZE + SLICE_HEADER_SIZE - 4
			dataLen := 4 + sliceLen*int32(sizeofElement)
			return PROGRAM.Memory[dataOffset : dataOffset+dataLen]
		}
	}
	return nil
}

// GetSliceData ...
func GetSliceData(offset int32, sizeofElement int) []byte {
	if slice := GetSlice(offset, sizeofElement); slice != nil {
		return slice[4:]
	}
	return nil
}

// SliceResize ...
func SliceResize(outputSliceOffset int32, inputSliceOffset int32, count int32, sizeofElement int) int {
	if count < 0 {
		panic(CX_RUNTIME_SLICE_INDEX_OUT_OF_RANGE) // TODO : should use uint32
	}

	var inputSliceLen int32
	if inputSliceOffset != 0 {
		inputSliceLen = GetSliceLen(inputSliceOffset)
		//inputSliceHeader := GetSliceHeader(inputSliceOffset)
		//encoder.DeserializeAtomic(inputSliceHeader[4:8], &inputSliceLen)
	}

	var outputSliceHeader []byte
	var outputSliceLen int32
	var outputSliceCap int32

	if outputSliceOffset > 0 {
		outputSliceHeader = GetSliceHeader(outputSliceOffset)
		encoder.DeserializeAtomic(outputSliceHeader[0:4], &outputSliceCap)
		encoder.DeserializeAtomic(outputSliceHeader[4:8], &outputSliceLen)
	}

	var newLen = count
	var newCap = outputSliceCap
	if newLen > newCap {
		if newCap <= 0 {
			newCap = newLen
		} else {
			newCap *= 2
		}
		var outputObjectSize = OBJECT_HEADER_SIZE + SLICE_HEADER_SIZE + newCap*int32(sizeofElement)
		outputSliceOffset = int32(AllocateSeq(int(outputObjectSize)))
		copy(GetObjectHeader(outputSliceOffset)[5:9], encoder.SerializeAtomic(outputObjectSize))

		outputSliceHeader = GetSliceHeader(outputSliceOffset)
		copy(outputSliceHeader[0:4], encoder.SerializeAtomic(newCap))
	}

	if outputSliceOffset > 0 {
		copy(outputSliceHeader[4:8], encoder.SerializeAtomic(newLen))
		outputSliceData := GetSliceData(outputSliceOffset, sizeofElement)

		if (outputSliceOffset != inputSliceOffset) && inputSliceLen > 0 {
			copy(outputSliceData, GetSliceData(inputSliceOffset, sizeofElement))
		}
	}

	return int(outputSliceOffset)
}

// SliceAppend ...
func SliceAppend(outputSliceOffset int32, inputSliceOffset int32, object []byte) int {
	var inputSliceLen int32
	if inputSliceOffset != 0 {
		inputSliceLen = GetSliceLen(inputSliceOffset)
		//inputSliceHeader := GetSliceHeader(inputSliceOffset)
		//encoder.DeserializeAtomic(inputSliceHeader[4:8], &inputSliceLen)
	}

	sizeofElement := len(object)
	outputSliceOffset = int32(SliceResize(outputSliceOffset, inputSliceOffset, inputSliceLen+1, sizeofElement))
	outputSliceData := GetSliceData(outputSliceOffset, sizeofElement)
	copy(outputSliceData[int(inputSliceLen)*sizeofElement:], object)
	return int(outputSliceOffset)
}

// SliceInsert ...
func SliceInsert(outputSliceOffset int32, inputSliceOffset int32, index int32, object []byte) int {
	var inputSliceLen int32
	if inputSliceOffset != 0 {
		inputSliceLen = GetSliceLen(inputSliceOffset)
	}

	if index < 0 || index > inputSliceLen {
		panic(CX_RUNTIME_SLICE_INDEX_OUT_OF_RANGE)
	}

	var newLen = inputSliceLen + 1
	sizeofElement := len(object)
	outputSliceOffset = int32(SliceResize(outputSliceOffset, inputSliceOffset, newLen, sizeofElement))
	outputSliceData := GetSliceData(outputSliceOffset, sizeofElement)
	copy(outputSliceData[int(index+1)*sizeofElement:], outputSliceData[int(index)*sizeofElement:])
	copy(outputSliceData[int(index)*sizeofElement:], object)
	return int(outputSliceOffset)
}

// SliceRemove ...
func SliceRemove(outputSliceOffset int32, inputSliceOffset int32, index int32, sizeofElement int32) int {
	var inputSliceLen int32
	if inputSliceOffset != 0 {
		inputSliceLen = GetSliceLen(inputSliceOffset)
	}

	if index < 0 || index >= inputSliceLen {
		panic(CX_RUNTIME_SLICE_INDEX_OUT_OF_RANGE)
	}

	outputSliceData := GetSliceData(outputSliceOffset, int(sizeofElement))
	copy(outputSliceData[index*sizeofElement:], outputSliceData[(index+1)*sizeofElement:])
	outputSliceOffset = int32(SliceResize(outputSliceOffset, inputSliceOffset, inputSliceLen-1, int(sizeofElement)))
	return int(outputSliceOffset)
}

// WriteToSlice ...
func WriteToSlice(off int, inp []byte) int {
	return SliceAppend(int32(off), int32(off), inp)
}

// refactoring reuse in WriteObject and WriteObjectRetOff
func writeObj(obj []byte) int {
	size := len(obj)
	sizeB := encoder.SerializeAtomic(int32(size))
	// heapOffset := AllocateSeq(size + OBJECT_HEADER_SIZE + SLICE_HEADER_SIZE)
	heapOffset := AllocateSeq(size + OBJECT_HEADER_SIZE)

	var finalObj = make([]byte, OBJECT_HEADER_SIZE+size)

	for c := OBJECT_GC_HEADER_SIZE; c < OBJECT_HEADER_SIZE; c++ {
		finalObj[c] = sizeB[c-OBJECT_GC_HEADER_SIZE]
	}
	for c := OBJECT_HEADER_SIZE; c < size+OBJECT_HEADER_SIZE; c++ {
		finalObj[c] = obj[c-OBJECT_HEADER_SIZE]
	}

	WriteMemory(heapOffset, finalObj)
	return heapOffset + OBJECT_HEADER_SIZE
}

// WriteObject ...
func WriteObject(out1Offset int, obj []byte) {
	off := encoder.SerializeAtomic(int32(writeObj(obj)))

	WriteMemory(out1Offset, off)
}

// WriteObjectRetOff ...
func WriteObjectRetOff(obj []byte) int {
	return writeObj(obj)
}

// ErrorHeader ...
func ErrorHeader(currentFile string, lineNo int) string {
	return "error: " + currentFile + ":" + strconv.FormatInt(int64(lineNo), 10)
}

// ErrorCode ...
func ErrorCode(r interface{}) int {
	switch v := r.(type) {
	case int:
		return int(v)
	default:
		return CX_RUNTIME_ERROR
	}
}

func runtimeErrorInfo(r interface{}, printStack bool) {
	call := PROGRAM.CallStack[PROGRAM.CallCounter]
	expr := call.Operator.Expressions[call.Line]
	code := ErrorCode(r)
	fmt.Println(ErrorHeader(expr.FileName, expr.FileLine), ErrorStrings[code])

	if printStack {
		PROGRAM.PrintStack()
	}

	if DBG_GOLANG_STACK_TRACE {
		debug.PrintStack()
	}
<<<<<<< HEAD

	os.Exit(code)
=======
>>>>>>> 8395cc7c
}

// RuntimeError ...
func RuntimeError() {
	if r := recover(); r != nil {
		switch r {
		case STACK_OVERFLOW_ERROR:
			call := PROGRAM.CallStack[PROGRAM.CallCounter]
			if PROGRAM.CallCounter > 0 {
				PROGRAM.CallCounter--
				PROGRAM.StackPointer = call.FramePointer
				runtimeErrorInfo(r, true)
			} else {
				// error at entry point
				runtimeErrorInfo(r, false)
			}
			os.Exit(CONST_CX_STACK_OVERFLOW_ERROR)
		case HEAP_EXHAUSTED_ERROR:
			runtimeErrorInfo(r, true)
			os.Exit(CONST_CX_HEAP_EXHAUSTED_ERROR)
		default:
			runtimeErrorInfo(r, true)
		}
	}
}

func getNonCollectionValue(fp int, arg, elt *CXArgument, typ string) string {
	switch typ {
	case "bool":
		return fmt.Sprintf("%v", ReadBool(fp, elt))
	case "byte":
		return fmt.Sprintf("%v", ReadByte(fp, elt))
	case "str":
		return fmt.Sprintf("%v", ReadStr(fp, elt))
	case "i32":
		return fmt.Sprintf("%v", ReadI32(fp, elt))
	case "i64":
		return fmt.Sprintf("%v", ReadI64(fp, elt))
	case "f32":
		return fmt.Sprintf("%v", ReadF32(fp, elt))
	case "f64":
		return fmt.Sprintf("%v", ReadF64(fp, elt))
	default:
		// then it's a struct
		var val string
		val = "{"
		// for _, fld := range elt.CustomType.Fields {
		lFlds := len(elt.CustomType.Fields)
		off := 0
		for c := 0; c < lFlds; c++ {
			fld := elt.CustomType.Fields[c]
			if c == lFlds-1 {
				val += fmt.Sprintf("%s: %s", fld.Name, GetPrintableValue(fp+arg.Offset+off, fld))
			} else {
				val += fmt.Sprintf("%s: %s, ", fld.Name, GetPrintableValue(fp+arg.Offset+off, fld))
			}
			off += fld.TotalSize
		}
		val += "}"
		return val
	}
}

// GetPrintableValue ...
func GetPrintableValue(fp int, arg *CXArgument) string {
	var typ string
	elt := GetAssignmentElement(arg)
	if elt.CustomType != nil {
		// then it's custom type
		typ = elt.CustomType.Name
	} else {
		// then it's native type
		typ = TypeNames[elt.Type]
	}

	if len(elt.Lengths) > 0 {
		var val string
		if len(elt.Lengths) == 1 {
			val = "["
			for c := 0; c < elt.Lengths[0]; c++ {
				if c == elt.Lengths[0]-1 {
					val += getNonCollectionValue(fp+c*elt.Size, arg, elt, typ)
				} else {
					val += getNonCollectionValue(fp+c*elt.Size, arg, elt, typ) + ", "
				}

			}
			val += "]"
		} else {
			// 5, 4, 1
			val = ""

			finalSize := 1
			for _, l := range elt.Lengths {
				finalSize *= l
			}

			lens := make([]int, len(elt.Lengths))
			copy(lens, elt.Lengths)

			for c := 0; c < len(lens); c++ {
				for i := 0; i < len(lens[c+1:]); i++ {
					lens[c] *= lens[c+i]
				}
			}

			for range lens {
				val += "["
			}

			// adding first element because of formatting reasons
			val += getNonCollectionValue(fp, arg, elt, typ)
			for c := 1; c < finalSize; c++ {
				closeCount := 0
				for _, l := range lens {
					if c%l == 0 && c != 0 {
						// val += "] ["
						closeCount++
					}
				}

				if closeCount > 0 {
					for c := 0; c < closeCount; c++ {
						val += "]"
					}
					val += " "
					for c := 0; c < closeCount; c++ {
						val += "["
					}

					val += getNonCollectionValue(fp+c*elt.Size, arg, elt, typ)
				} else {
					val += " " + getNonCollectionValue(fp+c*elt.Size, arg, elt, typ)
				}
			}
			for range lens {
				val += "]"
			}
		}

		return val
	}

	return getNonCollectionValue(fp, arg, elt, typ)
}<|MERGE_RESOLUTION|>--- conflicted
+++ resolved
@@ -822,11 +822,8 @@
 	if DBG_GOLANG_STACK_TRACE {
 		debug.PrintStack()
 	}
-<<<<<<< HEAD
 
 	os.Exit(code)
-=======
->>>>>>> 8395cc7c
 }
 
 // RuntimeError ...
