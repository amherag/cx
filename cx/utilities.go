--- conflicted
+++ resolved
@@ -3,7 +3,6 @@
 import (
 	"bytes"
 	"fmt"
-<<<<<<< HEAD
 	"os"
 	"runtime/debug"
 	"strconv"
@@ -12,23 +11,11 @@
 )
 
 // Debug ...
-=======
-	"github.com/skycoin/skycoin/src/cipher/encoder"
-	"os"
-	"runtime/debug"
-	"strconv"
-)
-
->>>>>>> 565731d5
 func Debug(args ...interface{}) {
 	fmt.Println(args...)
 }
 
-<<<<<<< HEAD
 // IsUndOp It returns true if the operator receives undefined types as input parameters but also an operator that needs to mimic its input's type. For example, == should not return its input type, as it is always going to return a boolean
-=======
-// It returns true if the operator receives undefined types as input parameters but also an operator that needs to mimic its input's type. For example, == should not return its input type, as it is always going to return a boolean
->>>>>>> 565731d5
 func IsUndOp(fn *CXFunction) bool {
 	res := false
 	switch fn.OpCode {
@@ -42,10 +29,7 @@
 		OP_UND_MOD,
 		OP_UND_ADD,
 		OP_UND_SUB,
-<<<<<<< HEAD
-=======
 		OP_UND_NEG,
->>>>>>> 565731d5
 		OP_UND_BITSHL, OP_UND_BITSHR:
 		res = true
 	}
@@ -53,10 +37,7 @@
 	return res
 }
 
-<<<<<<< HEAD
 // ExprOpName ...
-=======
->>>>>>> 565731d5
 func ExprOpName(expr *CXExpression) string {
 	if expr.Operator.IsNative {
 		return OpNames[expr.Operator.OpCode]
@@ -73,25 +54,16 @@
 	return fmt.Sprintf("%s:%d", fileName, fileLine)
 }
 
-<<<<<<< HEAD
 // PrintStack ...
-func (cxt *CXProgram) PrintStack() {
-=======
 func (prgrm *CXProgram) PrintStack() {
->>>>>>> 565731d5
 	fmt.Println()
 	fmt.Println("===Callstack===")
 
 	// we're going backwards in the stack
-	fp := cxt.StackPointer
-
-<<<<<<< HEAD
-	for c := cxt.CallCounter; c >= 0; c-- {
-		op := cxt.CallStack[c].Operator
-=======
+	fp := prgrm.StackPointer
+
 	for c := prgrm.CallCounter; c >= 0; c-- {
 		op := prgrm.CallStack[c].Operator
->>>>>>> 565731d5
 		fp -= op.Size
 
 		var dupNames []string
@@ -168,12 +140,8 @@
 	}
 }
 
-<<<<<<< HEAD
 // PrintProgram ...
 func (cxt *CXProgram) PrintProgram() {
-=======
-func (prgrm *CXProgram) PrintProgram() {
->>>>>>> 565731d5
 	fmt.Println("Program")
 
 	var currentFunction *CXFunction
@@ -183,28 +151,17 @@
 	_ = currentPackage
 
 	// saving current program state because PrintProgram uses SelectXXX
-<<<<<<< HEAD
 	if pkg, err := cxt.GetCurrentPackage(); err == nil {
 		currentPackage = pkg
 	}
 
 	if fn, err := cxt.GetCurrentFunction(); err == nil {
-=======
-	if pkg, err := prgrm.GetCurrentPackage(); err == nil {
-		currentPackage = pkg
-	}
-
-	if fn, err := prgrm.GetCurrentFunction(); err == nil {
->>>>>>> 565731d5
 		currentFunction = fn
 	}
 
 	i := 0
-<<<<<<< HEAD
+
 	for _, mod := range cxt.Packages {
-=======
-	for _, mod := range prgrm.Packages {
->>>>>>> 565731d5
 		if IsCorePackage(mod.Name) {
 			continue
 		}
@@ -339,11 +296,7 @@
 					var dat []byte
 
 					if arg.Offset > STACK_SIZE {
-<<<<<<< HEAD
 						dat = cxt.Memory[arg.Offset : arg.Offset+arg.Size]
-=======
-						dat = prgrm.Memory[arg.Offset : arg.Offset+arg.Size]
->>>>>>> 565731d5
 					} else {
 						name = arg.Name
 					}
@@ -538,7 +491,6 @@
 	}
 
 	if currentPackage != nil {
-<<<<<<< HEAD
 		cxt.SelectPackage(currentPackage.Name)
 	}
 	if currentFunction != nil {
@@ -546,15 +498,6 @@
 	}
 
 	cxt.CurrentPackage = currentPackage
-=======
-		prgrm.SelectPackage(currentPackage.Name)
-	}
-	if currentFunction != nil {
-		prgrm.SelectFunction(currentFunction.Name)
-	}
-
-	prgrm.CurrentPackage = currentPackage
->>>>>>> 565731d5
 	currentPackage.CurrentFunction = currentFunction
 }
 
@@ -563,11 +506,7 @@
 	if expr.Operator.IsNative {
 		switch expr.Operator.OpCode {
 		case OP_I32_MUL, OP_I32_DIV, OP_I32_MOD, OP_I32_ADD,
-<<<<<<< HEAD
-			OP_I32_SUB, OP_I32_BITSHL, OP_I32_BITSHR, OP_I32_LT,
-=======
 			OP_I32_SUB, OP_I32_NEG, OP_I32_BITSHL, OP_I32_BITSHR, OP_I32_LT,
->>>>>>> 565731d5
 			OP_I32_GT, OP_I32_LTEQ, OP_I32_GTEQ, OP_I32_EQ, OP_I32_UNEQ,
 			OP_I32_BITAND, OP_I32_BITXOR, OP_I32_BITOR, OP_STR_EQ:
 			return true
@@ -576,10 +515,7 @@
 	return false
 }
 
-<<<<<<< HEAD
 // IsCorePackage ...
-=======
->>>>>>> 565731d5
 func IsCorePackage(ident string) bool {
 	for _, core := range CorePackages {
 		if core == ident {
@@ -589,10 +525,7 @@
 	return false
 }
 
-<<<<<<< HEAD
 // IsTempVar ...
-=======
->>>>>>> 565731d5
 func IsTempVar(name string) bool {
 	if len(name) >= len(LOCAL_PREFIX) && name[:len(LOCAL_PREFIX)] == LOCAL_PREFIX {
 		return true
@@ -613,7 +546,6 @@
 		return 4
 	}
 }
-<<<<<<< HEAD
 
 func checkForEscapedChars(str string) []byte {
 	var res []byte
@@ -830,129 +762,6 @@
 // WriteToSlice ...
 func WriteToSlice(off int, inp []byte) int {
 	return SliceAppend(int32(off), int32(off), inp)
-=======
-
-func checkForEscapedChars(str string) []byte {
-	var res []byte
-	var lenStr int = len(str)
-	for c := 0; c < len(str); c++ {
-		var nextCh byte
-		ch := str[c]
-		if c < lenStr-1 {
-			nextCh = str[c+1]
-		}
-		if ch == '\\' {
-			switch nextCh {
-			case '%':
-				c++
-				res = append(res, nextCh)
-				continue
-			case 'n':
-				c++
-				res = append(res, '\n')
-				continue
-			default:
-				res = append(res, ch)
-				continue
-			}
-
-		} else {
-			res = append(res, ch)
-		}
-	}
-
-	return res
-}
-
-func GetAssignmentElement(arg *CXArgument) *CXArgument {
-	if len(arg.Fields) > 0 {
-		return arg.Fields[len(arg.Fields)-1]
-	} else {
-		return arg
-	}
-}
-
-func WriteToSlice(off int, inp []byte) int {
-	var heapOffset int
-
-	if off == 0 {
-		// then it's a new slice
-		heapOffset = AllocateSeq(OBJECT_HEADER_SIZE + SLICE_HEADER_SIZE + len(inp))
-
-		var header []byte = make([]byte, OBJECT_HEADER_SIZE)
-
-		size := encoder.SerializeAtomic(int32(len(inp)) + SLICE_HEADER_SIZE)
-
-		for c := 5; c < OBJECT_HEADER_SIZE; c++ {
-			header[c] = size[c-5]
-		}
-
-		one := []byte{1, 0, 0, 0}
-
-		// len == 1
-		finalObj := append(header, one...)
-		// cap == 1
-		finalObj = append(finalObj, one...)
-		finalObj = append(finalObj, inp...)
-
-		WriteMemory(heapOffset, finalObj)
-		return heapOffset
-	} else {
-		// then it already exists
-		sliceHeader := PROGRAM.Memory[off+OBJECT_HEADER_SIZE : off+OBJECT_HEADER_SIZE+SLICE_HEADER_SIZE]
-
-		var l int32
-		var c int32
-
-		encoder.DeserializeAtomic(sliceHeader[:4], &l)
-		encoder.DeserializeAtomic(sliceHeader[4:], &c)
-
-		if l >= c {
-			// then we need to increase cap and relocate slice
-			obj := PROGRAM.Memory[off+OBJECT_HEADER_SIZE+SLICE_HEADER_SIZE : int32(off)+OBJECT_HEADER_SIZE+SLICE_HEADER_SIZE+l*int32(len(inp))]
-
-			l++
-			c = c * 2
-
-			heapOffset = AllocateSeq(int(c)*len(inp) + OBJECT_HEADER_SIZE + SLICE_HEADER_SIZE)
-
-			size := encoder.SerializeAtomic(int32(int(c)*len(inp) + SLICE_HEADER_SIZE))
-
-			var header []byte = make([]byte, OBJECT_HEADER_SIZE)
-			for c := 5; c < OBJECT_HEADER_SIZE; c++ {
-				header[c] = size[c-5]
-			}
-
-			lB := encoder.SerializeAtomic(l)
-			cB := encoder.SerializeAtomic(c)
-
-			finalObj := append(header, lB...)
-			finalObj = append(finalObj, cB...)
-			finalObj = append(finalObj, obj...)
-			finalObj = append(finalObj, inp...)
-
-			WriteMemory(heapOffset, finalObj)
-
-			return heapOffset
-		} else {
-			// then we can simply write the element
-
-			// updating the length
-			newL := encoder.SerializeAtomic(l + int32(1))
-
-			for i, byt := range newL {
-				PROGRAM.Memory[int(off)+OBJECT_HEADER_SIZE+i] = byt
-			}
-
-			// write the obj
-			for i, byt := range inp {
-				PROGRAM.Memory[off+OBJECT_HEADER_SIZE+SLICE_HEADER_SIZE+int(l)*len(inp)+i] = byt
-			}
-
-			return off
-		}
-	}
->>>>>>> 565731d5
 }
 
 // refactoring reuse in WriteObject and WriteObjectRetOff
@@ -962,11 +771,7 @@
 	// heapOffset := AllocateSeq(size + OBJECT_HEADER_SIZE + SLICE_HEADER_SIZE)
 	heapOffset := AllocateSeq(size + OBJECT_HEADER_SIZE)
 
-<<<<<<< HEAD
 	var finalObj = make([]byte, OBJECT_HEADER_SIZE+size)
-=======
-	var finalObj []byte = make([]byte, OBJECT_HEADER_SIZE+size)
->>>>>>> 565731d5
 
 	for c := OBJECT_GC_HEADER_SIZE; c < OBJECT_HEADER_SIZE; c++ {
 		finalObj[c] = sizeB[c-OBJECT_GC_HEADER_SIZE]
@@ -979,33 +784,23 @@
 	return heapOffset + OBJECT_HEADER_SIZE
 }
 
-<<<<<<< HEAD
 // WriteObject ...
-=======
->>>>>>> 565731d5
 func WriteObject(out1Offset int, obj []byte) {
 	off := encoder.SerializeAtomic(int32(writeObj(obj)))
 
 	WriteMemory(out1Offset, off)
 }
 
-<<<<<<< HEAD
 // WriteObjectRetOff ...
-=======
->>>>>>> 565731d5
 func WriteObjectRetOff(obj []byte) int {
 	return writeObj(obj)
 }
 
-<<<<<<< HEAD
 // ErrorHeader ...
-=======
->>>>>>> 565731d5
 func ErrorHeader(currentFile string, lineNo int) string {
 	return "error: " + currentFile + ":" + strconv.FormatInt(int64(lineNo), 10)
 }
 
-<<<<<<< HEAD
 // ErrorString ...
 func ErrorString(code int) string {
 	if str, found := ErrorStrings[code]; found {
@@ -1024,9 +819,6 @@
 }
 
 func runtimeErrorInfo(r interface{}, printStack bool, defaultError int) {
-=======
-func runtimeErrorInfo(r interface{}, printStack bool) {
->>>>>>> 565731d5
 	call := PROGRAM.CallStack[PROGRAM.CallCounter]
 	expr := call.Operator.Expressions[call.Line]
 	code := errorCode(r)
@@ -1044,16 +836,10 @@
 		debug.PrintStack()
 	}
 
-<<<<<<< HEAD
 	os.Exit(code)
 }
 
 // RuntimeError ...
-=======
-	os.Exit(3)
-}
-
->>>>>>> 565731d5
 func RuntimeError() {
 	if r := recover(); r != nil {
 		switch r {
@@ -1072,10 +858,6 @@
 		default:
 			runtimeErrorInfo(r, true, CX_RUNTIME_ERROR)
 		}
-<<<<<<< HEAD
-=======
-		os.Exit(CX_RUNTIME_ERROR)
->>>>>>> 565731d5
 	}
 }
 
@@ -1116,10 +898,7 @@
 	}
 }
 
-<<<<<<< HEAD
 // GetPrintableValue ...
-=======
->>>>>>> 565731d5
 func GetPrintableValue(fp int, arg *CXArgument) string {
 	var typ string
 	elt := GetAssignmentElement(arg)
