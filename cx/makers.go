--- conflicted
+++ resolved
@@ -76,13 +76,8 @@
 		FileLine:  fileLine}
 }
 
-<<<<<<< HEAD
-// MakeNative ...
-func MakeNative(opCode int, inputs []int, outputs []int) *CXFunction {
-=======
 // func MakeNative(opCode int, inputs []int, outputs []int) *CXFunction {
 func MakeNative(opCode int, inputs, outputs []*CXArgument) *CXFunction {
->>>>>>> 33630c26
 	fn := &CXFunction{
 		ElementID: MakeElementID(),
 		OpCode:    opCode,
