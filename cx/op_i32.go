package base

import (
	"fmt"
<<<<<<< HEAD
	"math"
	"math/rand"
	"strconv"

	"github.com/skycoin/skycoin/src/cipher/encoder"
=======
	"github.com/skycoin/skycoin/src/cipher/encoder"
	"math"
	"math/rand"
	"strconv"
>>>>>>> 565731d5
)

func opI32I32(expr *CXExpression, fp int) {
	inp1, out1 := expr.Inputs[0], expr.Outputs[0]
	out1Offset := GetFinalOffset(fp, out1)

	switch out1.Type {
	case TYPE_STR:
		WriteObject(out1Offset, encoder.Serialize(strconv.Itoa(int(ReadI32(fp, inp1)))))
	case TYPE_BYTE:
		WriteMemory(out1Offset, FromByte(byte(ReadI32(fp, inp1))))
	case TYPE_I32:
		WriteMemory(out1Offset, FromI32(ReadI32(fp, inp1)))
	case TYPE_I64:
		WriteMemory(out1Offset, FromI64(int64(ReadI32(fp, inp1))))
	case TYPE_F32:
		WriteMemory(out1Offset, FromF32(float32(ReadI32(fp, inp1))))
	case TYPE_F64:
		WriteMemory(out1Offset, FromF64(float64(ReadI32(fp, inp1))))
	}
}

func opI32Print(expr *CXExpression, fp int) {
	inp1 := expr.Inputs[0]
	fmt.Println(ReadI32(fp, inp1))
}

// The built-in add function returns the sum of two i32 numbers
func opI32Add(expr *CXExpression, fp int) {
	inp1, inp2, out1 := expr.Inputs[0], expr.Inputs[1], expr.Outputs[0]
	outB1 := FromI32(ReadI32(fp, inp1) + ReadI32(fp, inp2))
	WriteMemory(GetFinalOffset(fp, out1), outB1)
}

// The built-in sub function returns the difference of two i32 numbers
func opI32Sub(expr *CXExpression, fp int) {
	inp1, out1 := expr.Inputs[0], expr.Outputs[0]
	var outB1 []byte
	if len(expr.Inputs) == 2 {
		inp2 := expr.Inputs[1]
		outB1 = FromI32(ReadI32(fp, inp1) - ReadI32(fp, inp2))
	} else {
		outB1 = FromI32(-ReadI32(fp, inp1))
	}
	WriteMemory(GetFinalOffset(fp, out1), outB1)
}

// The built-in mul function returns the product of two i32 numbers
func opI32Mul(expr *CXExpression, fp int) {
	inp1, inp2, out1 := expr.Inputs[0], expr.Inputs[1], expr.Outputs[0]
	outB1 := FromI32(ReadI32(fp, inp1) * ReadI32(fp, inp2))
	WriteMemory(GetFinalOffset(fp, out1), outB1)
}

// The built-in div function returns the quotient of two i32 numbers
func opI32Div(expr *CXExpression, fp int) {
	inp1, inp2, out1 := expr.Inputs[0], expr.Inputs[1], expr.Outputs[0]
	outB1 := FromI32(ReadI32(fp, inp1) / ReadI32(fp, inp2))
	WriteMemory(GetFinalOffset(fp, out1), outB1)
}

// The built-in abs function returns the absolute number of the number
func opI32Abs(expr *CXExpression, fp int) {
	inp1, out1 := expr.Inputs[0], expr.Outputs[0]
	outB1 := FromI32(int32(math.Abs(float64(ReadI32(fp, inp1)))))
	WriteMemory(GetFinalOffset(fp, out1), outB1)
}

// The div built-in function returns x**n for n>0 otherwise 1
func opI32Pow(expr *CXExpression, fp int) {
	inp1, inp2, out1 := expr.Inputs[0], expr.Inputs[1], expr.Outputs[0]
	outB1 := FromI32(int32(math.Pow(float64(ReadI32(fp, inp1)), float64(ReadI32(fp, inp2)))))
	WriteMemory(GetFinalOffset(fp, out1), outB1)
}

// The built-in gt function returns true if operand 1 is greater than operand 2.
func opI32Gt(expr *CXExpression, fp int) {
	inp1, inp2, out1 := expr.Inputs[0], expr.Inputs[1], expr.Outputs[0]
	outB1 := FromBool(ReadI32(fp, inp1) > ReadI32(fp, inp2))
	WriteMemory(GetFinalOffset(fp, out1), outB1)
}

// The built-in gteq function returns true if operand 1 is greater than or
// equal to operand 2.
func opI32Gteq(expr *CXExpression, fp int) {
	inp1, inp2, out1 := expr.Inputs[0], expr.Inputs[1], expr.Outputs[0]
	outB1 := FromBool(ReadI32(fp, inp1) >= ReadI32(fp, inp2))
	WriteMemory(GetFinalOffset(fp, out1), outB1)
}

// The built-in lt function returns true if operand 1 is less than operand 2.
func opI32Lt(expr *CXExpression, fp int) {
	inp1, inp2, out1 := expr.Inputs[0], expr.Inputs[1], expr.Outputs[0]
	outB1 := FromBool(ReadI32(fp, inp1) < ReadI32(fp, inp2))
	WriteMemory(GetFinalOffset(fp, out1), outB1)
}

// The built-in lteq function returns true if operand 1 is less than or equal
// to operand 1.
func opI32Lteq(expr *CXExpression, fp int) {
	inp1, inp2, out1 := expr.Inputs[0], expr.Inputs[1], expr.Outputs[0]
	outB1 := FromBool(ReadI32(fp, inp1) <= ReadI32(fp, inp2))
	WriteMemory(GetFinalOffset(fp, out1), outB1)
}

// The built-in eq function returns true if operand 1 is equal to operand 2.
func opI32Eq(expr *CXExpression, fp int) {
	inp1, inp2, out1 := expr.Inputs[0], expr.Inputs[1], expr.Outputs[0]
	outB1 := FromBool(ReadI32(fp, inp1) == ReadI32(fp, inp2))
	WriteMemory(GetFinalOffset(fp, out1), outB1)
}

// The built-in uneq function returns true if operand 1 is different from operand 2.
func opI32Uneq(expr *CXExpression, fp int) {
	inp1, inp2, out1 := expr.Inputs[0], expr.Inputs[1], expr.Outputs[0]
	outB1 := FromBool(ReadI32(fp, inp1) != ReadI32(fp, inp2))
	WriteMemory(GetFinalOffset(fp, out1), outB1)
}

func opI32Mod(expr *CXExpression, fp int) {
	inp1, inp2, out1 := expr.Inputs[0], expr.Inputs[1], expr.Outputs[0]
	outB1 := FromI32(ReadI32(fp, inp1) % ReadI32(fp, inp2))
	WriteMemory(GetFinalOffset(fp, out1), outB1)
}

func opI32Rand(expr *CXExpression, fp int) {
	inp1, inp2, out1 := expr.Inputs[0], expr.Inputs[1], expr.Outputs[0]

	minimum := ReadI32(fp, inp1)
	maximum := ReadI32(fp, inp2)

	outB1 := FromI32(int32(rand.Intn(int(maximum-minimum)) + int(minimum)))

	WriteMemory(GetFinalOffset(fp, out1), outB1)
}

func opI32Bitand(expr *CXExpression, fp int) {
	inp1, inp2, out1 := expr.Inputs[0], expr.Inputs[1], expr.Outputs[0]
	outB1 := FromI32(ReadI32(fp, inp1) & ReadI32(fp, inp2))
	WriteMemory(GetFinalOffset(fp, out1), outB1)
}

func opI32Bitor(expr *CXExpression, fp int) {
	inp1, inp2, out1 := expr.Inputs[0], expr.Inputs[1], expr.Outputs[0]
	outB1 := FromI32(ReadI32(fp, inp1) | ReadI32(fp, inp2))
	WriteMemory(GetFinalOffset(fp, out1), outB1)
}

func opI32Bitxor(expr *CXExpression, fp int) {
	inp1, inp2, out1 := expr.Inputs[0], expr.Inputs[1], expr.Outputs[0]
	outB1 := FromI32(ReadI32(fp, inp1) ^ ReadI32(fp, inp2))
	WriteMemory(GetFinalOffset(fp, out1), outB1)
}

func opI32Bitclear(expr *CXExpression, fp int) {
	inp1, inp2, out1 := expr.Inputs[0], expr.Inputs[1], expr.Outputs[0]
	outB1 := FromI32(ReadI32(fp, inp1) &^ ReadI32(fp, inp2))
	WriteMemory(GetFinalOffset(fp, out1), outB1)
}

func opI32Bitshl(expr *CXExpression, fp int) {
	inp1, inp2, out1 := expr.Inputs[0], expr.Inputs[1], expr.Outputs[0]
	outB1 := FromI32(int32(uint32(ReadI32(fp, inp1)) << uint32(ReadI32(fp, inp2))))
	WriteMemory(GetFinalOffset(fp, out1), outB1)
}

func opI32Bitshr(expr *CXExpression, fp int) {
	inp1, inp2, out1 := expr.Inputs[0], expr.Inputs[1], expr.Outputs[0]
	outB1 := FromI32(int32(uint32(ReadI32(fp, inp1)) >> uint32(ReadI32(fp, inp2))))
	WriteMemory(GetFinalOffset(fp, out1), outB1)
}

// The built-in sqrt function returns the square root of the operand.
func opI32Sqrt(expr *CXExpression, fp int) {
	inp1, out1 := expr.Inputs[0], expr.Outputs[0]
	outB1 := FromI32(int32(math.Sqrt(float64(ReadI32(fp, inp1)))))
	WriteMemory(GetFinalOffset(fp, out1), outB1)
}

// The built-in log function returns the natural logarithm of the operand.
func opI32Log(expr *CXExpression, fp int) {
	inp1, out1 := expr.Inputs[0], expr.Outputs[0]
	outB1 := FromI32(int32(math.Log(float64(ReadI32(fp, inp1)))))
	WriteMemory(GetFinalOffset(fp, out1), outB1)
}

// The built-in log2 function returns the 2-logarithm of the operand.
func opI32Log2(expr *CXExpression, fp int) {
	inp1, out1 := expr.Inputs[0], expr.Outputs[0]
	outB1 := FromI32(int32(math.Log2(float64(ReadI32(fp, inp1)))))
	WriteMemory(GetFinalOffset(fp, out1), outB1)
}

// The built-in log10 function returns the 10-logarithm of the operand
func opI32Log10(expr *CXExpression, fp int) {
	inp1, out1 := expr.Inputs[0], expr.Outputs[0]
	outB1 := FromI32(int32(math.Log10(float64(ReadI32(fp, inp1)))))
	WriteMemory(GetFinalOffset(fp, out1), outB1)
}

// The built-in max function returns the biggest of the two operands.
func opI32Max(expr *CXExpression, fp int) {
	inp1, inp2, out1 := expr.Inputs[0], expr.Inputs[1], expr.Outputs[0]
	outB1 := FromI32(int32(math.Max(float64(ReadI32(fp, inp1)), float64(ReadI32(fp, inp2)))))
	WriteMemory(GetFinalOffset(fp, out1), outB1)
}

// The built-in min function returns the smallest of the two operands.
func opI32Min(expr *CXExpression, fp int) {
	inp1, inp2, out1 := expr.Inputs[0], expr.Inputs[1], expr.Outputs[0]
	outB1 := FromI32(int32(math.Min(float64(ReadI32(fp, inp1)), float64(ReadI32(fp, inp2)))))
	WriteMemory(GetFinalOffset(fp, out1), outB1)
}<|MERGE_RESOLUTION|>--- conflicted
+++ resolved
@@ -2,18 +2,11 @@
 
 import (
 	"fmt"
-<<<<<<< HEAD
 	"math"
 	"math/rand"
 	"strconv"
 
 	"github.com/skycoin/skycoin/src/cipher/encoder"
-=======
-	"github.com/skycoin/skycoin/src/cipher/encoder"
-	"math"
-	"math/rand"
-	"strconv"
->>>>>>> 565731d5
 )
 
 func opI32I32(expr *CXExpression, fp int) {
