package cxcore

import (
	"errors"
	"fmt"
	"strings"

	. "github.com/satori/go.uuid" // nolint golint
	"github.com/skycoin/skycoin/src/cipher/encoder"
)

/*
 * The CXProgram struct contains a full program.
 *
 * It is the root data structures for all code, variable and data structures
 * declarations.
 */

// CXProgram is used to represent a full CX program.
//
// It is the root data structure for the declarations of all functions,
// variables and data structures.
//
type CXProgram struct {
	// Metadata
	Path      string // Path to the CX project in the filesystem
	ElementID UUID   // Was supposed to be used for blockchain integration. Needs to be removed.

	// Contents
	Packages []*CXPackage // Packages in a CX program

	// Runtime information
	Inputs       []*CXArgument // OS input arguments
	Outputs      []*CXArgument // outputs to the OS
	Memory       []byte        // Used when running the program
	StackSize    int           // This field stores the size of a CX program's stack
	HeapStartsAt int           // Offset at which the heap starts in a CX program's memory
	StackPointer int           // At what byte the current stack frame is
	CallStack    []CXCall      // Collection of function calls
	CallCounter  int           // What function call is the currently being executed in the CallStack
	HeapPointer  int           // At what offset a CX program can insert a new object to the heap
	Terminated   bool          // Utility field for the runtime. Indicates if a CX program has already finished or not.

	// Used by the REPL and parser
	CurrentPackage *CXPackage // Represents the currently active package in the REPL or when parsing a CX file.
}

// CXCall ...
type CXCall struct {
	Operator     *CXFunction // What CX function will be called when running this CXCall in the runtime
	Line         int         // What line in the CX function is currently being executed
	FramePointer int         // Where in the stack is this function call's local variables stored
}

// MakeProgram ...
func MakeProgram() *CXProgram {
	newPrgrm := &CXProgram{
<<<<<<< HEAD
		ElementID:   MakeElementID(),
		Packages:    make([]*CXPackage, 0),
		CallStack:   make([]CXCall, CALLSTACK_SIZE),
		Memory:      make([]byte, STACK_SIZE+TYPE_POINTER_SIZE+INIT_HEAP_SIZE),
		StackSize:   STACK_SIZE,
		HeapPointer: NULL_HEAP_ADDRESS_OFFSET, // We can start adding objects to the heap after the NULL (nil) bytes
=======
		ElementID: MakeElementID(),
		Packages:  make([]*CXPackage, 0),
		CallStack: make([]CXCall, CALLSTACK_SIZE),
		Memory:    make([]byte, STACK_SIZE+TYPE_POINTER_SIZE+INIT_HEAP_SIZE),
		StackSize: STACK_SIZE,
>>>>>>> b07378cf
	}

	return newPrgrm
}

// ----------------------------------------------------------------
//                             Getters

// GetCurrentPackage ...
func (cxt *CXProgram) GetCurrentPackage() (*CXPackage, error) {
	if cxt.CurrentPackage != nil {
		return cxt.CurrentPackage, nil
	}
	return nil, errors.New("current package is nil")

}

// GetCurrentStruct ...
func (cxt *CXProgram) GetCurrentStruct() (*CXStruct, error) {
	if cxt.CurrentPackage != nil {
		if cxt.CurrentPackage.CurrentStruct != nil {
			return cxt.CurrentPackage.CurrentStruct, nil
		}
		return nil, errors.New("current struct is nil")

	}
	return nil, errors.New("current package is nil")

}

// GetCurrentFunction ...
func (cxt *CXProgram) GetCurrentFunction() (*CXFunction, error) {
	if cxt.CurrentPackage != nil {
		if cxt.CurrentPackage.CurrentFunction != nil {
			return cxt.CurrentPackage.CurrentFunction, nil
		}
		return nil, errors.New("current function is nil")

	}
	return nil, errors.New("current package is nil")

}

// GetCurrentExpression ...
func (cxt *CXProgram) GetCurrentExpression() (*CXExpression, error) {
	if cxt.CurrentPackage != nil &&
		cxt.CurrentPackage.CurrentFunction != nil &&
		cxt.CurrentPackage.CurrentFunction.CurrentExpression != nil {
		return cxt.CurrentPackage.CurrentFunction.CurrentExpression, nil
	}
	return nil, errors.New("current package, function or expression is nil")

}

// GetGlobal ...
func (cxt *CXProgram) GetGlobal(name string) (*CXArgument, error) {
	mod, err := cxt.GetCurrentPackage()
	if err != nil {
		return nil, err
	}

	var foundArgument *CXArgument
	for _, def := range mod.Globals {
		if def.Name == name {
			foundArgument = def
			break
		}
	}

	for _, imp := range mod.Imports {
		for _, def := range imp.Globals {
			if def.Name == name {
				foundArgument = def
				break
			}
		}
	}

	if foundArgument == nil {
		return nil, fmt.Errorf("global '%s' not found", name)
	}
	return foundArgument, nil
}

// GetPackage ...
func (cxt *CXProgram) GetPackage(modName string) (*CXPackage, error) {
	if cxt.Packages != nil {
		var found *CXPackage
		for _, mod := range cxt.Packages {
			if modName == mod.Name {
				found = mod
				break
			}
		}
		if found != nil {
			return found, nil
		}
		return nil, fmt.Errorf("package '%s' not found", modName)

	}
	return nil, fmt.Errorf("package '%s' not found", modName)

}

// GetStruct ...
func (cxt *CXProgram) GetStruct(strctName string, modName string) (*CXStruct, error) {
	var foundPkg *CXPackage
	for _, mod := range cxt.Packages {
		if modName == mod.Name {
			foundPkg = mod
			break
		}
	}

	var foundStrct *CXStruct

	for _, strct := range foundPkg.Structs {
		if strct.Name == strctName {
			foundStrct = strct
			break
		}
	}

	if foundStrct == nil {
		//looking in imports
		typParts := strings.Split(strctName, ".")

		if mod, err := cxt.GetPackage(modName); err == nil {
			for _, imp := range mod.Imports {
				for _, strct := range imp.Structs {
					if strct.Name == typParts[0] {
						foundStrct = strct
						break
					}
				}
			}
		}
	}

	if foundPkg != nil && foundStrct != nil {
		return foundStrct, nil
	}
	return nil, fmt.Errorf("struct '%s' not found in package '%s'", strctName, modName)

}

// GetFunction ...
func (cxt *CXProgram) GetFunction(fnName string, pkgName string) (*CXFunction, error) {
	// I need to first look for the function in the current package
	if pkg, err := cxt.GetCurrentPackage(); err == nil {
		for _, fn := range pkg.Functions {
			if fn.Name == fnName {
				return fn, nil
			}
		}
	}

	var foundPkg *CXPackage
	for _, pkg := range cxt.Packages {
		if pkgName == pkg.Name {
			foundPkg = pkg
			break
		}
	}

	var foundFn *CXFunction
	if foundPkg != nil {
		for _, fn := range foundPkg.Functions {
			if fn.Name == fnName {
				foundFn = fn
				break
			}
		}
	} else {
		return nil, fmt.Errorf("package '%s' not found", pkgName)
	}

	if foundPkg != nil && foundFn != nil {
		return foundFn, nil
	}
	return nil, fmt.Errorf("function '%s' not found in package '%s'", fnName, pkgName)

}

// ----------------------------------------------------------------
//                         Package handling

// AddPackage ...
func (cxt *CXProgram) AddPackage(mod *CXPackage) *CXProgram {
	found := false
	for _, md := range cxt.Packages {
		if md.Name == mod.Name {
			cxt.CurrentPackage = md
			found = true
			break
		}
	}
	if !found {
		cxt.Packages = append(cxt.Packages, mod)
		cxt.CurrentPackage = mod
	}
	return cxt
}

// RemovePackage ...
func (cxt *CXProgram) RemovePackage(modName string) {
	lenMods := len(cxt.Packages)
	for i, mod := range cxt.Packages {
		if mod.Name == modName {
			if i == lenMods-1 {
				cxt.Packages = cxt.Packages[:len(cxt.Packages)-1]
			} else {
				cxt.Packages = append(cxt.Packages[:i], cxt.Packages[i+1:]...)
			}
<<<<<<< HEAD
=======

			// This means that we're removing the package set to be the CurrentPackage.
			// If it is removed from the program's list of packages, cxt.CurrentPackage
			// would be pointing to a package meant to be collected by the GC.
			// We fix this by pointing to the last package in the program's list of packages.
>>>>>>> b07378cf
			if mod == cxt.CurrentPackage {
				cxt.CurrentPackage = cxt.Packages[len(cxt.Packages)-1]
			}
			break
		}
	}
}

// ----------------------------------------------------------------
//                             Selectors

// SelectPackage ...
func (cxt *CXProgram) SelectPackage(name string) (*CXPackage, error) {
	// prgrmStep := &CXProgramStep{
	// 	Action: func(cxt *CXProgram) {
	// 		cxt.SelectPackage(name)
	// 	},
	// }
	// saveProgramStep(prgrmStep, cxt)

	var found *CXPackage
	for _, mod := range cxt.Packages {
		if mod.Name == name {
			cxt.CurrentPackage = mod
			found = mod
		}
	}

	if found == nil {
		return nil, fmt.Errorf("Package '%s' does not exist", name)
	}

	return found, nil
}

// SelectFunction ...
func (cxt *CXProgram) SelectFunction(name string) (*CXFunction, error) {
	// prgrmStep := &CXProgramStep{
	// 	Action: func(cxt *CXProgram) {
	// 		cxt.SelectFunction(name)
	// 	},
	// }
	// saveProgramStep(prgrmStep, cxt)

	mod, err := cxt.GetCurrentPackage()
	if err == nil {
		return mod.SelectFunction(name)
	}
	return nil, err

}

// SelectStruct ...
func (cxt *CXProgram) SelectStruct(name string) (*CXStruct, error) {
	// prgrmStep := &CXProgramStep{
	// 	Action: func(cxt *CXProgram) {
	// 		cxt.SelectStruct(name)
	// 	},
	// }
	// saveProgramStep(prgrmStep, cxt)

	mod, err := cxt.GetCurrentPackage()
	if err == nil {
		return mod.SelectStruct(name)
	}
	return nil, err

}

// SelectExpression ...
func (cxt *CXProgram) SelectExpression(line int) (*CXExpression, error) {
	// prgrmStep := &CXProgramStep{
	// 	Action: func(cxt *CXProgram) {
	// 		cxt.SelectExpression(line)
	// 	},
	// }
	// saveProgramStep(prgrmStep, cxt)

	mod, err := cxt.GetCurrentPackage()
	if err == nil {
		return mod.SelectExpression(line)
	}
	return nil, err

}

// ----------------------------------------------------------------
//                             Debugging

// PrintAllObjects prints all objects in a program
//
func (cxt *CXProgram) PrintAllObjects() {
	fp := 0

	for c := 0; c <= cxt.CallCounter; c++ {
		op := cxt.CallStack[c].Operator

		for _, ptr := range op.ListOfPointers {
			var heapOffset int32
			_, err := encoder.DeserializeAtomic(cxt.Memory[fp+ptr.Offset:fp+ptr.Offset+TYPE_POINTER_SIZE], &heapOffset)
			if err != nil {
				panic(err)
			}

			var byts []byte

			if ptr.CustomType != nil {
				// then it's a pointer to a struct
				// use CustomStruct to match the fields against the bytes
				// for _, fld := range ptr.Fields {

				// }

				byts = cxt.Memory[int(heapOffset)+OBJECT_HEADER_SIZE : int(heapOffset)+OBJECT_HEADER_SIZE+ptr.CustomType.Size]
			}

			// var currLengths []int
			// var currCustom *CXStruct

			// for c := len(ptr.DeclarationSpecifiers) - 1; c >= 0; c-- {
			// 	// we need to go backwards in here

			// 	switch ptr.DeclarationSpecifiers[c] {
			// 	case DECL_POINTER:
			// 		// we might not need to do anything
			// 	case DECL_ARRAY:
			// 		currLengths = ptr.Lengths
			// 	case DECL_SLICE:
			// 	case DECL_STRUCT:
			// 		currCustom = ptr.CustomType
			// 	case DECL_BASIC:
			// 	}
			// }

			// if len(ptr.Lengths) > 0 {
			// 	fmt.Println("ARRAY")
			// }

			// if ptr.CustomType != nil {
			// 	fmt.Println("STRUCT")
			// }

			fmt.Println("declarat", ptr.DeclarationSpecifiers)

			fmt.Println("obj", ptr.Name, ptr.CustomType, cxt.Memory[heapOffset:int(heapOffset)+op.Size], byts)
		}

		fp += op.Size
	}
}<|MERGE_RESOLUTION|>--- conflicted
+++ resolved
@@ -55,20 +55,12 @@
 // MakeProgram ...
 func MakeProgram() *CXProgram {
 	newPrgrm := &CXProgram{
-<<<<<<< HEAD
 		ElementID:   MakeElementID(),
 		Packages:    make([]*CXPackage, 0),
 		CallStack:   make([]CXCall, CALLSTACK_SIZE),
 		Memory:      make([]byte, STACK_SIZE+TYPE_POINTER_SIZE+INIT_HEAP_SIZE),
 		StackSize:   STACK_SIZE,
 		HeapPointer: NULL_HEAP_ADDRESS_OFFSET, // We can start adding objects to the heap after the NULL (nil) bytes
-=======
-		ElementID: MakeElementID(),
-		Packages:  make([]*CXPackage, 0),
-		CallStack: make([]CXCall, CALLSTACK_SIZE),
-		Memory:    make([]byte, STACK_SIZE+TYPE_POINTER_SIZE+INIT_HEAP_SIZE),
-		StackSize: STACK_SIZE,
->>>>>>> b07378cf
 	}
 
 	return newPrgrm
@@ -283,14 +275,10 @@
 			} else {
 				cxt.Packages = append(cxt.Packages[:i], cxt.Packages[i+1:]...)
 			}
-<<<<<<< HEAD
-=======
-
 			// This means that we're removing the package set to be the CurrentPackage.
 			// If it is removed from the program's list of packages, cxt.CurrentPackage
 			// would be pointing to a package meant to be collected by the GC.
 			// We fix this by pointing to the last package in the program's list of packages.
->>>>>>> b07378cf
 			if mod == cxt.CurrentPackage {
 				cxt.CurrentPackage = cxt.Packages[len(cxt.Packages)-1]
 			}
