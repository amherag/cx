package base

import (
	"fmt"
	"github.com/skycoin/skycoin/src/cipher/encoder"
	"math"
	"math/rand"
	"strconv"
<<<<<<< HEAD

	"github.com/skycoin/skycoin/src/cipher/encoder"
=======
>>>>>>> 565731d5
)

func opI64I64(expr *CXExpression, fp int) {
	inp1, out1 := expr.Inputs[0], expr.Outputs[0]
	out1Offset := GetFinalOffset(fp, out1)

	switch out1.Type {
	case TYPE_STR:
		WriteObject(out1Offset, encoder.Serialize(strconv.Itoa(int(ReadI64(fp, inp1)))))
	case TYPE_BYTE:
		WriteMemory(out1Offset, FromByte(byte(ReadI64(fp, inp1))))
	case TYPE_I32:
		WriteMemory(out1Offset, FromI32(int32(ReadI64(fp, inp1))))
	case TYPE_I64:
		WriteMemory(out1Offset, FromI64(ReadI64(fp, inp1)))
	case TYPE_F32:
		WriteMemory(out1Offset, FromF32(float32(ReadI64(fp, inp1))))
	case TYPE_F64:
		WriteMemory(out1Offset, FromF64(float64(ReadI64(fp, inp1))))
	}
}

// The built-in print function formats its arguments in an
// implementation-specific

func opI64Print(expr *CXExpression, fp int) {
	inp1 := expr.Inputs[0]
	fmt.Println(ReadI64(fp, inp1))
}

// The built-in add function returns the sum of the two operands.

func opI64Add(expr *CXExpression, fp int) {
	inp1, inp2, out1 := expr.Inputs[0], expr.Inputs[1], expr.Outputs[0]
	outB1 := FromI64(ReadI64(fp, inp1) + ReadI64(fp, inp2))
	WriteMemory(GetFinalOffset(fp, out1), outB1)
}

// The built-in sub function returns the difference between the two operands.

func opI64Sub(expr *CXExpression, fp int) {
	inp1, out1 := expr.Inputs[0], expr.Outputs[0]
	var outB1 []byte
	if len(expr.Inputs) == 2 {
		inp2 := expr.Inputs[1]
		outB1 = FromI64(ReadI64(fp, inp1) - ReadI64(fp, inp2))
	} else {
		outB1 = FromI64(-ReadI64(fp, inp1))
	}
	WriteMemory(GetFinalOffset(fp, out1), outB1)
}

// The built-in mul function returns the product of the two operands.

func opI64Mul(expr *CXExpression, fp int) {
	inp1, inp2, out1 := expr.Inputs[0], expr.Inputs[1], expr.Outputs[0]
	outB1 := FromI64(ReadI64(fp, inp1) * ReadI64(fp, inp2))
	WriteMemory(GetFinalOffset(fp, out1), outB1)
}

// The built-in div function returns the quotient of the two operands.

func opI64Div(expr *CXExpression, fp int) {
	inp1, inp2, out1 := expr.Inputs[0], expr.Inputs[1], expr.Outputs[0]
	outB1 := FromI64(ReadI64(fp, inp1) / ReadI64(fp, inp2))
	WriteMemory(GetFinalOffset(fp, out1), outB1)
}

// The built-in abs function returns the absolute value of the operand.

func opI64Abs(expr *CXExpression, fp int) {
	inp1, out1 := expr.Inputs[0], expr.Outputs[0]
	outB1 := FromI64(int64(math.Abs(float64(ReadI64(fp, inp1)))))
	WriteMemory(GetFinalOffset(fp, out1), outB1)
}

// The built-in pow function returns x**n for n>0 otherwise 1

func opI64Pow(expr *CXExpression, fp int) {
	inp1, inp2, out1 := expr.Inputs[0], expr.Inputs[1], expr.Outputs[0]
	outB1 := FromI64(int64(math.Pow(float64(ReadI64(fp, inp1)), float64(ReadI64(fp, inp2)))))

	WriteMemory(GetFinalOffset(fp, out1), outB1)
}

// The built-in gt function returns true if operand 1 is greater than operand 2.

func opI64Gt(expr *CXExpression, fp int) {
	inp1, inp2, out1 := expr.Inputs[0], expr.Inputs[1], expr.Outputs[0]
	outB1 := FromBool(ReadI64(fp, inp1) > ReadI64(fp, inp2))
	WriteMemory(GetFinalOffset(fp, out1), outB1)
}

// The built-in gteq function returns true if operand 1 is greater than or
// equal to operand 2.

func opI64Gteq(expr *CXExpression, fp int) {
	inp1, inp2, out1 := expr.Inputs[0], expr.Inputs[1], expr.Outputs[0]
	outB1 := FromBool(ReadI64(fp, inp1) >= ReadI64(fp, inp2))
	WriteMemory(GetFinalOffset(fp, out1), outB1)
}

// The built-in lt function returns true if operand 1 is less than oeprand 2.

func opI64Lt(expr *CXExpression, fp int) {
	inp1, inp2, out1 := expr.Inputs[0], expr.Inputs[1], expr.Outputs[0]
	outB1 := FromBool(ReadI64(fp, inp1) < ReadI64(fp, inp2))
	WriteMemory(GetFinalOffset(fp, out1), outB1)
}

// The built-in lteq function returns true if operand 1 is less than or
// equal to operand 2.

func opI64Lteq(expr *CXExpression, fp int) {
	inp1, inp2, out1 := expr.Inputs[0], expr.Inputs[1], expr.Outputs[0]
	outB1 := FromBool(ReadI64(fp, inp1) <= ReadI64(fp, inp2))
	WriteMemory(GetFinalOffset(fp, out1), outB1)
}

// The built-in eq function returns true if operand 1 is equal to operand 2.

func opI64Eq(expr *CXExpression, fp int) {
	inp1, inp2, out1 := expr.Inputs[0], expr.Inputs[1], expr.Outputs[0]
	outB1 := FromBool(ReadI64(fp, inp1) == ReadI64(fp, inp2))
	WriteMemory(GetFinalOffset(fp, out1), outB1)
}

// The built-in uneq function returns true if operand 1 is different from operand 2.

func opI64Uneq(expr *CXExpression, fp int) {
	inp1, inp2, out1 := expr.Inputs[0], expr.Inputs[1], expr.Outputs[0]
	outB1 := FromBool(ReadI64(fp, inp1) != ReadI64(fp, inp2))
	WriteMemory(GetFinalOffset(fp, out1), outB1)
}

func opI64Mod(expr *CXExpression, fp int) {
	inp1, inp2, out1 := expr.Inputs[0], expr.Inputs[1], expr.Outputs[0]
	outB1 := FromI64(ReadI64(fp, inp1) % ReadI64(fp, inp2))
	WriteMemory(GetFinalOffset(fp, out1), outB1)
}

func opI64Rand(expr *CXExpression, fp int) {
	inp1, inp2, out1 := expr.Inputs[0], expr.Inputs[1], expr.Outputs[0]

	minimum := ReadI64(fp, inp1)
	maximum := ReadI64(fp, inp2)

	outB1 := FromI64(int64(rand.Intn(int(maximum-minimum)) + int(minimum)))

	WriteMemory(GetFinalOffset(fp, out1), outB1)
}

func opI64Bitand(expr *CXExpression, fp int) {
	inp1, inp2, out1 := expr.Inputs[0], expr.Inputs[1], expr.Outputs[0]
	outB1 := FromI64(ReadI64(fp, inp1) & ReadI64(fp, inp2))
	WriteMemory(GetFinalOffset(fp, out1), outB1)
}

func opI64Bitor(expr *CXExpression, fp int) {
	inp1, inp2, out1 := expr.Inputs[0], expr.Inputs[1], expr.Outputs[0]
	outB1 := FromI64(ReadI64(fp, inp1) | ReadI64(fp, inp2))
	WriteMemory(GetFinalOffset(fp, out1), outB1)
}

func opI64Bitxor(expr *CXExpression, fp int) {
	inp1, inp2, out1 := expr.Inputs[0], expr.Inputs[1], expr.Outputs[0]
	outB1 := FromI64(ReadI64(fp, inp1) ^ ReadI64(fp, inp2))
	WriteMemory(GetFinalOffset(fp, out1), outB1)
}

func opI64Bitclear(expr *CXExpression, fp int) {
	inp1, inp2, out1 := expr.Inputs[0], expr.Inputs[1], expr.Outputs[0]
	outB1 := FromI64(ReadI64(fp, inp1) &^ ReadI64(fp, inp2))
	WriteMemory(GetFinalOffset(fp, out1), outB1)
}

func opI64Bitshl(expr *CXExpression, fp int) {
	inp1, inp2, out1 := expr.Inputs[0], expr.Inputs[1], expr.Outputs[0]
	outB1 := FromI64(int64(uint64(ReadI64(fp, inp1)) << uint64(ReadI64(fp, inp2))))
	WriteMemory(GetFinalOffset(fp, out1), outB1)
}

func opI64Bitshr(expr *CXExpression, fp int) {
	inp1, inp2, out1 := expr.Inputs[0], expr.Inputs[1], expr.Outputs[0]
	outB1 := FromI64(int64(uint64(ReadI64(fp, inp1)) >> uint64(ReadI64(fp, inp2))))
	WriteMemory(GetFinalOffset(fp, out1), outB1)
}

// The built-in sqrt function returns the square root of the operand.

func opI64Sqrt(expr *CXExpression, fp int) {
	inp1, out1 := expr.Inputs[0], expr.Outputs[0]
	outB1 := FromI64(int64(math.Sqrt(float64(ReadI64(fp, inp1)))))
	WriteMemory(GetFinalOffset(fp, out1), outB1)
}

// The built-in log function returns the natural logarithm of the operand.

func opI64Log(expr *CXExpression, fp int) {
	inp1, out1 := expr.Inputs[0], expr.Outputs[0]
	outB1 := FromI64(int64(math.Log(float64(ReadI64(fp, inp1)))))
	WriteMemory(GetFinalOffset(fp, out1), outB1)
}

// The built-in log2 function returns the 2-logarithm of the operand.

func opI64Log2(expr *CXExpression, fp int) {
	inp1, out1 := expr.Inputs[0], expr.Outputs[0]
	outB1 := FromI64(int64(math.Log2(float64(ReadI64(fp, inp1)))))
	WriteMemory(GetFinalOffset(fp, out1), outB1)
}

// The built-in log10 function returns the 10-logarithm of the operand.

func opI64Log10(expr *CXExpression, fp int) {
	inp1, out1 := expr.Inputs[0], expr.Outputs[0]
	outB1 := FromI64(int64(math.Log10(float64(ReadI64(fp, inp1)))))
	WriteMemory(GetFinalOffset(fp, out1), outB1)
}

// The built-in max function returns the greatest value of the two operands.

func opI64Max(expr *CXExpression, fp int) {
	inp1, inp2, out1 := expr.Inputs[0], expr.Inputs[1], expr.Outputs[0]
	outB1 := FromI64(int64(math.Max(float64(ReadI64(fp, inp1)), float64(ReadI64(fp, inp2)))))
	WriteMemory(GetFinalOffset(fp, out1), outB1)
}

// The built-in min function returns the smallest value of the two operands.

func opI64Min(expr *CXExpression, fp int) {
	inp1, inp2, out1 := expr.Inputs[0], expr.Inputs[1], expr.Outputs[0]
	outB1 := FromI64(int64(math.Min(float64(ReadI64(fp, inp1)), float64(ReadI64(fp, inp2)))))
	WriteMemory(GetFinalOffset(fp, out1), outB1)
}<|MERGE_RESOLUTION|>--- conflicted
+++ resolved
@@ -2,15 +2,11 @@
 
 import (
 	"fmt"
-	"github.com/skycoin/skycoin/src/cipher/encoder"
 	"math"
 	"math/rand"
 	"strconv"
-<<<<<<< HEAD
 
 	"github.com/skycoin/skycoin/src/cipher/encoder"
-=======
->>>>>>> 565731d5
 )
 
 func opI64I64(expr *CXExpression, fp int) {
