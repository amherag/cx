--- conflicted
+++ resolved
@@ -1,21 +1,4 @@
 package base
 
-<<<<<<< HEAD
 // "fmt"
-// "github.com/skycoin/skycoin/src/cipher/encoder"
-=======
-// AddType ...
-func (arg *CXArgument) AddType(typ string) *CXArgument {
-	if typCode, found := TypeCodes[typ]; found {
-		arg.Type = typCode
-		size := GetArgSize(typCode)
-		arg.Size = size
-		arg.TotalSize = size
-		arg.DeclarationSpecifiers = append(arg.DeclarationSpecifiers, DECL_BASIC)
-	} else {
-		arg.Type = TYPE_UNDEFINED
-	}
-
-	return arg
-}
->>>>>>> 934d56b6
+// "github.com/skycoin/skycoin/src/cipher/encoder"