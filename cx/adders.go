--- conflicted
+++ resolved
@@ -1,13 +1,7 @@
 package base
 
-<<<<<<< HEAD
 // "fmt"
 // "github.com/skycoin/skycoin/src/cipher/encoder"
-=======
-import (
-	
-)
->>>>>>> 33630c26
 
 // AddType ...
 func (arg *CXArgument) AddType(typ string) *CXArgument {
