package base

import (
	"fmt"
	"os"
	// "github.com/skycoin/skycoin/src/cipher/encoder"
)

func assert_(expr *CXExpression, fp int) (same bool) {
	inp1, inp2, inp3 := expr.Inputs[0], expr.Inputs[1], expr.Inputs[2]
	var byts1, byts2 []byte

	if inp1.Type == TYPE_STR {
		byts1 = []byte(ReadStr(fp, inp1))
		byts2 = []byte(ReadStr(fp, inp2))
	} else {
		byts1 = ReadMemory(GetFinalOffset(fp, inp1), inp1)
		byts2 = ReadMemory(GetFinalOffset(fp, inp2), inp2)
	}

<<<<<<< HEAD
	same = true
=======
	same := true
>>>>>>> 03b283d3

	if len(byts1) != len(byts2) {
		same = false
		fmt.Println("byts1", byts1)
		fmt.Println("byts2", byts2)
	}

	if same {
		for i, byt := range byts1 {
			if byt != byts2[i] {
				same = false
				fmt.Println("byts1", byts1)
				fmt.Println("byts2", byts2)
				break
			}
		}
	}

	message := ReadStr(fp, inp3)

	if !same {
		if message != "" {
			fmt.Printf("%s: %d: result was not equal to the expected value; %s\n", expr.FileName, expr.FileLine, message)
		} else {
			fmt.Printf("%s: %d: result was not equal to the expected value\n", expr.FileName, expr.FileLine)
		}
<<<<<<< HEAD
	} else {
=======
>>>>>>> 03b283d3
	}

	return same
}

func op_assert_value(expr *CXExpression, fp int) {
	out1 := expr.Outputs[0]
	same := assert_(expr, fp)
	WriteMemory(GetFinalOffset(fp, out1), FromBool(same))
}

func op_assert_value_(expr *CXExpression, fp int) {
	if (assert_(expr, fp) == false) {
		os.Exit(CX_INTERNAL_ERROR)
	}
}
<|MERGE_RESOLUTION|>--- conflicted
+++ resolved
@@ -18,11 +18,7 @@
 		byts2 = ReadMemory(GetFinalOffset(fp, inp2), inp2)
 	}
 
-<<<<<<< HEAD
 	same = true
-=======
-	same := true
->>>>>>> 03b283d3
 
 	if len(byts1) != len(byts2) {
 		same = false
@@ -49,12 +45,7 @@
 		} else {
 			fmt.Printf("%s: %d: result was not equal to the expected value\n", expr.FileName, expr.FileLine)
 		}
-<<<<<<< HEAD
-	} else {
-=======
->>>>>>> 03b283d3
 	}
-
 	return same
 }
 
