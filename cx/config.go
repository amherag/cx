--- conflicted
+++ resolved
@@ -26,11 +26,6 @@
 const NON_ASSIGN_PREFIX = "nonAssign"
 const LOCAL_PREFIX = "*lcl"
 const LABEL_PREFIX = "*lbl"
-<<<<<<< HEAD
-
-// const CORE_MODULE = "core"
-=======
->>>>>>> 33630c26
 const ID_FN = "identity"
 const INIT_FN = "initDef"
 
