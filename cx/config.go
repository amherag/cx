package base

import (
	"os"
)

const DBG_GOLANG_STACK_TRACE = true

// global reference to our program
var PROGRAM *CXProgram

var CXPATH string = os.Getenv("CXPATH") + "/"
var BINPATH string = CXPATH + "bin/"
var PKGPATH string = CXPATH + "pkg/"
var SRCPATH string = CXPATH + "src/"
var COREPATH string

const STACK_OVERFLOW_ERROR = "stack overflow"
const HEAP_EXHAUSTED_ERROR = "heap exhausted"
const MAIN_FUNC = "main"
const SYS_INIT_FUNC = "*init"
const MAIN_PKG = "main"
const OS_PKG = "os"
const OS_ARGS = "Args"

const NON_ASSIGN_PREFIX = "nonAssign"
const LOCAL_PREFIX = "*lcl"
const LABEL_PREFIX = "*lbl"

// const CORE_MODULE = "core"
const ID_FN = "identity"
const INIT_FN = "initDef"

const I32_SIZE = 4
const I64_SIZE = 8
const STR_SIZE = 4

const MARK_SIZE = 1
const OBJECT_HEADER_SIZE = 9
const OBJECT_GC_HEADER_SIZE = 5
const FORWARDING_ADDRESS_SIZE = 4
const OBJECT_SIZE = 4

const CALLSTACK_SIZE = 1000
const STACK_SIZE = 1048576     // 1 Mb
const INIT_HEAP_SIZE = 2097152 // 2 Mb
const MAX_HEAP_SIZE = 67108864 // 64 Mb
const MIN_HEAP_FREE_RATIO = 40
const MAX_HEAP_FREE_RATIO = 70

const NULL_ADDRESS = STACK_SIZE
const NULL_HEAP_ADDRESS_OFFSET = 4
const NULL_HEAP_ADDRESS = 0
const STR_HEADER_SIZE = 4
const TYPE_POINTER_SIZE = 4
const SLICE_HEADER_SIZE = 8

var MEMORY_SIZE = STACK_SIZE + INIT_HEAP_SIZE + TYPE_POINTER_SIZE

const MAX_UINT32 = ^uint32(0)
const MIN_UINT32 = 0
const MAX_INT32 = int(MAX_UINT32 >> 1)
const MIN_INT32 = -MAX_INT32 - 1

var BASIC_TYPES []string = []string{
	"bool", "str", "byte", "i32", "i64", "f32", "f64",
	"[]bool", "[]str", "[]byte", "[]i32", "[]i64", "[]f32", "[]f64",
}

const (
<<<<<<< HEAD
    CX_SUCCESS = iota
    CX_RUNTIME_ERROR
    CX_PANIC // 2
    CX_COMPILATION_ERROR
    CX_INTERNAL_ERROR
    CX_ASSERT
    CX_RUNTIME_INVALID_ARGUMENT
    CX_RUNTIME_SLICE_INDEX_OUT_OF_RANGE
=======
	CX_SUCCESS = iota
	CX_RUNTIME_ERROR
	CX_PANIC // 2
	CX_COMPILATION_ERROR
	CX_INTERNAL_ERROR
	CX_ASSERT
>>>>>>> e3e69464
)

var ErrorStrings map[int]string = map[int]string {
	CX_SUCCESS:                             "CX_SUCCESS",
	CX_RUNTIME_ERROR:                       "CX_RUNTIME_ERROR",
	CX_PANIC:                               "CX_PANIC",
	CX_COMPILATION_ERROR:                   "CX_COMPILATION_ERROR",
	CX_INTERNAL_ERROR:                      "CX_INTERNAL_ERROR",
	CX_ASSERT:                              "CX_ASSERT",
	CX_RUNTIME_INVALID_ARGUMENT:            "CX_RUNTIME_INVALID_ARGUMENT",
	CX_RUNTIME_SLICE_INDEX_OUT_OF_RANGE:    "CX_RUNTIME_SLICE_INDEX_OUT_OF_RANGE",
}

const (
	DECL_POINTER = iota // 0
	DECL_ARRAY          // 1
	DECL_SLICE          // 2
	DECL_STRUCT         // 3
	DECL_BASIC          // 4
)

// what to write
const (
	PASSBY_VALUE = iota
	PASSBY_REFERENCE
)

const (
	DEREF_ARRAY = iota
	DEREF_FIELD
	DEREF_POINTER
	DEREF_DEREF
)

const (
	TYPE_UNDEFINED = iota
	TYPE_AFF
	TYPE_BOOL
	TYPE_BYTE
	TYPE_STR
	TYPE_F32
	TYPE_F64
	TYPE_I8
	TYPE_I16
	TYPE_I32
	TYPE_I64
	TYPE_UI8
	TYPE_UI16
	TYPE_UI32
	TYPE_UI64

	TYPE_THRESHOLD

	TYPE_CUSTOM
	TYPE_POINTER
	TYPE_IDENTIFIER
)

var TypeCounter int
var TypeCodes map[string]int = map[string]int{
	"ident": TYPE_IDENTIFIER,
	"aff":   TYPE_AFF,
	"bool":  TYPE_BOOL,
	"byte":  TYPE_BYTE,
	"str":   TYPE_STR,
	"f32":   TYPE_F32,
	"f64":   TYPE_F64,
	"i8":    TYPE_I8,
	"i16":   TYPE_I16,
	"i32":   TYPE_I32,
	"i64":   TYPE_I64,
	"ui8":   TYPE_UI8,
	"ui16":  TYPE_UI16,
	"ui32":  TYPE_UI32,
	"ui64":  TYPE_UI64,
	"und":   TYPE_UNDEFINED,
}

var TypeNames map[int]string = map[int]string{
	TYPE_IDENTIFIER: "ident",
	TYPE_AFF:        "aff",
	TYPE_BOOL:       "bool",
	TYPE_BYTE:       "byte",
	TYPE_STR:        "str",
	TYPE_F32:        "f32",
	TYPE_F64:        "f64",
	TYPE_I8:         "i8",
	TYPE_I16:        "i16",
	TYPE_I32:        "i32",
	TYPE_I64:        "i64",
	TYPE_UI8:        "ui8",
	TYPE_UI16:       "ui16",
	TYPE_UI32:       "ui32",
	TYPE_UI64:       "ui64",
	TYPE_UNDEFINED:  "und",
}

// memory locations
const (
	MEM_STACK = iota
	MEM_HEAP
	MEM_DATA
)<|MERGE_RESOLUTION|>--- conflicted
+++ resolved
@@ -68,23 +68,14 @@
 }
 
 const (
-<<<<<<< HEAD
-    CX_SUCCESS = iota
-    CX_RUNTIME_ERROR
-    CX_PANIC // 2
-    CX_COMPILATION_ERROR
-    CX_INTERNAL_ERROR
-    CX_ASSERT
-    CX_RUNTIME_INVALID_ARGUMENT
-    CX_RUNTIME_SLICE_INDEX_OUT_OF_RANGE
-=======
 	CX_SUCCESS = iota
 	CX_RUNTIME_ERROR
 	CX_PANIC // 2
 	CX_COMPILATION_ERROR
 	CX_INTERNAL_ERROR
 	CX_ASSERT
->>>>>>> e3e69464
+    CX_RUNTIME_INVALID_ARGUMENT
+    CX_RUNTIME_SLICE_INDEX_OUT_OF_RANGE
 )
 
 var ErrorStrings map[int]string = map[int]string {
