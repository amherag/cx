<      {
}
/(\r\n|\r|\n)/ {
	lval.line++
	LineNo++
	token := f(NEWLINE)
	if token != NEWLINE {
		return token
	}
}
/(\t| )/ {
	/* skip blanks and tabs */
}
/(\/\*([^*]|[\r\n]|(\*+([^*\/]|[\r\n])))*\*+\/)|\/\/[^\n\r]*/ {
	/* skip comments */
	noLines := countNewLines([]byte(yylex.Text()))
	lval.line += noLines
        LineNo += noLines
}
/aff/                     { lval.tok = yylex.Text(); return f(AFF) }
/bool/                    { lval.tok = yylex.Text(); return f(BOOL) }
/byte/                    { lval.tok = yylex.Text(); return f(BYTE) }
/break/                   { return f(BREAK) }
/case/                    { return f(CASE) }
/const/                   { return f(CONST) }
/continue/                { return f(CONTINUE) }
/default/                 { return f(DEFAULT) }
/else/                    { return f(ELSE) }
/enum/                    { return f(ENUM) }
/f32/                     { lval.tok = yylex.Text(); return f(F32) }
/f64/                     { lval.tok = yylex.Text(); return f(F64) }
/for/                     { return f(FOR)}
/goto/                    { return f(GOTO)}
/i8/                      { lval.tok = yylex.Text(); return f(I8)}
/i16/                     { lval.tok = yylex.Text(); return f(I16)}
/i32/                     { lval.tok = yylex.Text(); return f(I32)}
/i64/                     { lval.tok = yylex.Text(); return f(I64)}
/if/                      { return f(IF)}
/new/                     { return f(NEW)}
/return/                  { return f(RETURN)}
/str/                     { return f(STR)}
/struct/                  { return f(STRUCT)}
/switch/                  { return f(SWITCH)}
/type/                    { return f(TYPE)}
/ui8/                     { lval.tok = yylex.Text(); return f(UI8)}
/ui16/                    { lval.tok = yylex.Text(); return f(UI16)}
/ui32/                    { lval.tok = yylex.Text(); return f(UI32)}
/ui64/                    { lval.tok = yylex.Text(); return f(UI64)}
/union/                   { return f(UNION)      }
/#/                       { return f(INFER)      }
/&/                       { lval.tok = yylex.Text(); return f(REF_OP) }
/\+/                      { lval.tok = yylex.Text(); return f(ADD_OP) }
/-/                       { lval.tok = yylex.Text(); return f(SUB_OP) }
/\*/                      { lval.tok = yylex.Text(); return f(MUL_OP) }
/\//                      { lval.tok = yylex.Text(); return f(DIV_OP) }
/%/                       { lval.tok = yylex.Text(); return f(MOD_OP) }
/>/                       { lval.tok = yylex.Text(); return f(GT_OP) }
/</                       { lval.tok = yylex.Text(); return f(LT_OP) }
/>=/                      { lval.tok = yylex.Text(); return f(GTEQ_OP) }
/<=/                      { lval.tok = yylex.Text(); return f(LTEQ_OP) }
/>>=/                     { lval.tok = yylex.Text(); return f(RIGHT_ASSIGN)}
/<<=/                     { lval.tok = yylex.Text(); return f(LEFT_ASSIGN)}
/\+=/                     { lval.tok = yylex.Text(); return f(ADD_ASSIGN)}
/-=/                      { lval.tok = yylex.Text(); return f(SUB_ASSIGN)}
/\*=/                     { lval.tok = yylex.Text(); return f(MUL_ASSIGN)}
/\/=/                     { lval.tok = yylex.Text(); return f(DIV_ASSIGN)}
/%=/                      { lval.tok = yylex.Text(); return f(MOD_ASSIGN)}
/&=/                      { lval.tok = yylex.Text(); return f(AND_ASSIGN)}
/\^=/                     { lval.tok = yylex.Text(); return f(XOR_ASSIGN)}
/\|=/                     { lval.tok = yylex.Text(); return f(OR_ASSIGN)}
/>>/                      { return f(RIGHT_OP)}
/<</                      { return f(LEFT_OP)}
/\+\+/                    { return f(INC_OP)}
/--/                      { return f(DEC_OP)}
/&&/                      { return f(AND_OP)}
/\|\|/                    { return f(OR_OP)}
/<=/                      { return f(LE_OP)}
/>=/                      { return f(GE_OP)}
/==/                      { return f(EQ_OP)}
/\|/                      { return f(BITOR_OP)}
/&\^/                     { return f(BITCLEAR_OP)}
/\^/                      { return f(BITXOR_OP)}
/!=/                      { return f(NE_OP)}
/;/                       { return f(SEMICOLON) }
/:/                       { return f(COLON) }
/!/                       { lval.tok = yylex.Text(); return f(NEG_OP) }
/\[/                      { return f(LBRACK) }
/\]/                      { return f(RBRACK) }
/\(/                      { return f(LPAREN) }
/\)/                      { return f(RPAREN) }
/\{/                      { return f(LBRACE) }
/\}/                      { return f(RBRACE) }
/\./                      { return f(PERIOD) }
/,/                       { return f(COMMA) }
/=/                       { lval.tok = yylex.Text(); return f(ASSIGN) }
/:=/                      { lval.tok = yylex.Text(); return f(CASSIGN) }
/(:dl)|(:dLocals)/        { return f(DSTATE)     }
/(:ds)|(:dStack)/         { return f(DSTACK)     }
/(:dProgram)|(:dp)/       { return f(DPROGRAM)   }
/:package/                { return f(SPACKAGE)   }
/:struct/                 { return f(SSTRUCT)    }
/:func/                   { return f(SFUNC)      }
/:rem/                    { return f(REM)        }
/:step/                   { return f(STEP)       }
/:tStep/                  { return f(TSTEP)      }
/:tstep/                  { return f(TSTEP)      }
/:pStep/                  { return f(PSTEP)      }
/:aff/                    { return f(CAFF)       }
/package/                 { return f(PACKAGE)    }
/type/                    { return f(TYPSTRUCT)  }
/struct/                  { return f(STRUCT)     }
/return/                  { return f(RETURN)     }
/goto/                    { return f(GOTO)       }
/if/                      { return f(IF)         }
/for/                     { return f(FOR)        }
/func/                    { return f(FUNC)       }
/clauses/                 { return f(CLAUSES)    }
/def/                     { return f(DEF)        }
/field/                   { return f(FIELD)      }
/input/                   { return f(INPUT)      }
/output/                  { return f(OUTPUT)     }
/import/                  { return f(IMPORT)     }
/var/                     { return f(VAR)        }
/"([^"]*)"/ { /* " */
	str, err := strconv.Unquote(yylex.Text())
	if err != nil {
		panic(err)
	}
	tokVal := str
	tokVal = strings.TrimPrefix(tokVal, "\"")
	tokVal = strings.TrimSuffix(tokVal, "\"")
	lval.tok = tokVal

	noLines := countNewLines([]byte(lval.tok))
	lval.line += noLines
	LineNo += noLines
	
	return f(STRING_LITERAL)
}
/\`([^\`]*)\`/ { /* ` */
	tokVal := yylex.Text()
	tokVal = strings.TrimPrefix(tokVal, "`")
	tokVal = strings.TrimSuffix(tokVal, "`")
	lval.tok = tokVal
	lval.line = lval.line + countNewLines([]byte(lval.tok))
	return f(STRING_LITERAL)
}
/true/ {
	lval.bool = true
	return f(BOOLEAN_LITERAL)
}
/false/ {
	lval.bool = false
	return f(BOOLEAN_LITERAL)
}
/-?[0-9]+B/ {
	result ,_ := strconv.ParseInt(yylex.Text()[:len(yylex.Text()) - 1], 10, 32)
	lval.byt = byte(result)
	return f(BYTE_LITERAL)
}
/-?[0-9]+L/ {
	result ,_ := strconv.ParseInt(yylex.Text()[:len(yylex.Text()) - 1], 10, 64)
	lval.i64 = int64(result)
	return f(LONG_LITERAL)
}
/-?[0-9]+\.[0-9]*D/ {
	result ,_ := strconv.ParseFloat(yylex.Text()[:len(yylex.Text()) - 1], 64)
	lval.f64 = float64(result)
	return f(DOUBLE_LITERAL)
}
/-?[0-9]+/ {
	result ,_ := strconv.Atoi(yylex.Text())
	lval.i32 = int32(result)
	return f(INT_LITERAL)
}
/-?[0-9]+\.[0-9]*/ {
	result ,_ := strconv.ParseFloat(yylex.Text(), 32)
	lval.f32 = float32(result)
	return f(FLOAT_LITERAL)
}
/[_a-zA-Z][_a-zA-Z0-9]*/ {
	lval.tok = yylex.Text()
	return f(IDENTIFIER)
}
>      {
}
//
package main
import (
	"os"
	"os/user"
	"os/exec"
	"fmt"
	"bytes"
	"time"
	"io/ioutil"
	"strconv"
	"encoding/json"

	"regexp"
	
	"flag"

	"path/filepath"

	"net"
	"net/http"
	
	"runtime"
	//"runtime/debug"

	//"github.com/skycoin/viscript/signal"
	
	// "github.com/skycoin/skycoin/src/cipher/encoder"
	. "github.com/skycoin/cx/cx"
	. "github.com/skycoin/cx/cxgo/actions"
	"github.com/skycoin/cx/cxgo/cxgo0"
	// "github.com/skycoin/cx/src/interpreted"
)

const VERSION = "0.5.18"

var insert bool
// var PRGRM *CXProgram

func f (token int) int {
	if insert && token == NEWLINE {
		insert = false
		return SEMICOLON
	} else {
		switch token {
			case IDENTIFIER,
			
			BOOL, BYTE, STR,
			I8, I16, I32, I64,
			UI8, UI16, UI32, UI64,
			F32, F64, AFF,
			
			BOOLEAN_LITERAL, BYTE_LITERAL, STRING_LITERAL,
			INT_LITERAL, FLOAT_LITERAL, DOUBLE_LITERAL, LONG_LITERAL,
			RETURN, BREAK, CONTINUE,
			INC_OP, DEC_OP,
			
			RPAREN, RBRACE, RBRACK:
			insert = true
		default: insert = false
		}
		return token
	}
}

func countNewLines (s []byte) int {
	count := 0
	for i := 0; i < len(s); i++ {
		// if s[i] == '\r' && len(s) > i && s[i + 1] == '\n' {
		// 	count++
		// 	i++
		// 	continue
		// }
		if s[i] == '\n' {
			count++
			continue
		}
	}
	return count
}

func readline (fi *bufio.Reader) (string, bool) {
	s, err := fi.ReadString('\n')

	s = strings.Replace(s, "\n", "", -1)
	s = strings.Replace(s, "\r", "", -1)

	for _, ch := range s {
		if ch == rune(4) {
			err = io.EOF
			break
		}
	}

	if err != nil {
		return "", false
	}
	
	return s, true
}

func unsafeEval (code string) (out string) {
	var lexer *Lexer
	defer func() {
		if r := recover(); r != nil {
			out = fmt.Sprintf("%v", r)
			lexer.Stop()
		}  
	}()
	
	// storing strings sent to standard output
	old := os.Stdout
	r, w, _ := os.Pipe()
	os.Stdout = w
	
	LineNo = 0

	PRGRM = MakeProgram()
	cxgo0.PRGRM0 = PRGRM

	cxgo0.Parse(code)

	PRGRM = cxgo0.PRGRM0

	lexer = NewLexer(bytes.NewBufferString(code))
	yyParse(lexer)

	addInitFunction(PRGRM)

	if err := PRGRM.RunCompiled(0, nil); err != nil {
		PRGRM = MakeProgram()
		return fmt.Sprintf("%s", err)
	}

	outC := make(chan string)
	go func() {
		var buf bytes.Buffer
		io.Copy(&buf, r)
		outC <- buf.String()
	}()
	
	w.Close()
	os.Stdout = old // restoring the real stdout
	out = <-outC

	PRGRM = MakeProgram()
	return out
}

func Eval (code string) string {
	runtime.GOMAXPROCS(2)
	ch := make(chan string, 1)

	var result string
	
	go func() {
		result = unsafeEval(code)
		ch <- result
	}()

	timer := time.NewTimer(20 * time.Second)
	defer timer.Stop()

	select {
	case <-ch:
		return result
	case <-timer.C:
		PRGRM = MakeProgram()
		return "Timed out."
	}
}

type SourceCode struct {
	Code string
}

func ServiceMode () {
	host := ":5336"

	mux := http.NewServeMux()
	
	mux.Handle("/", http.FileServer(http.Dir("./dist")))
	mux.HandleFunc("/eval", func(w http.ResponseWriter, r *http.Request) {
		defer r.Body.Close()
		var b []byte
		var err error
		if b, err = ioutil.ReadAll(r.Body); err != nil {
			http.Error(w, err.Error(), 500)
			return
		}
		
		var source SourceCode
		if err := json.Unmarshal(b, &source); err != nil {
			http.Error(w, err.Error(), 500)
			return
		}

		if err := r.ParseForm(); err == nil {
			fmt.Fprintf(w, "%s", Eval(source.Code + "\n"))
		}
	})

	if listener, err := net.Listen("tcp", host); err == nil {
		fmt.Println("Starting CX web service on http://127.0.0.1:5336/")
		http.Serve(listener, mux)
	}
}

func IdeServiceMode() {
	// Leaps's host address
	ideHost := "localhost:5335"

	// Working directory for ide
	sharedPath := fmt.Sprintf("%s/src/github.com/skycoin/cx", os.Getenv("GOPATH"))

	// Start Leaps
	// cmd = `leaps -address localhost:5335 $GOPATH/src/skycoin/cx`
	cmnd := exec.Command("leaps", "-address", ideHost, sharedPath)

	// Just leave start command
	cmnd.Start()
}

func PersistentServiceMode() {
	fmt.Println("Start persistent for service mode!")

	fi := bufio.NewReader(os.Stdin)

	for {
		var inp string
		var ok bool
		
		printPrompt()

		if inp, ok = readline(fi); ok {
			if isJSON(inp) {
				var err error
				client := &http.Client{}
                body := bytes.NewBufferString(inp)
				req, err := http.NewRequest("GET", "http://127.0.0.1:5336/eval", body)
				if err != nil {
					fmt.Println(err)
					return
				}

				if resp, err := client.Do(req); err != nil {
					fmt.Println(err)
				} else {
					fmt.Println(resp.Status)
				}
			}
		}
	}
}

func (yylex Lexer) Error (e string) {
	// if InREPL {
	// 	fmt.Printf("syntax error: %s\n", e)
	// } else {
	// 	fmt.Printf("%s:%d: syntax error: %s\n", currentFileName, yylex.Line() + 1, e)
	// }
	
	yylex.Stop()
}

func getWorkingDirectory (file string) string {
	file = filepath.FromSlash(file)
	var c int = len(file) - 1
	for ; c > 0; c-- {
		if file[c - 1] == os.PathSeparator {
			break
		}
	}
	
	return file[:c]
}

func printPrompt () {
	if ReplTargetMod != "" {
		fmt.Println(fmt.Sprintf(":package %s ...", ReplTargetMod))
		fmt.Printf("* ")
	} else if ReplTargetFn != "" {
		fmt.Println(fmt.Sprintf(":func %s {...", ReplTargetFn))
		fmt.Printf("\t* ")
	} else if ReplTargetStrct != "" {
		fmt.Println(fmt.Sprintf(":struct %s {...", ReplTargetStrct))
		fmt.Printf("\t* ")
	} else {
		fmt.Printf("* ")
	}
}

func repl () {
	fmt.Println("CX", VERSION)
	fmt.Println("More information about CX is available at http://cx.skycoin.net/ and https://github.com/skycoin/cx/")

	InREPL = true

	// fi := bufio.NewReader(os.NewFile(0, "stdin"))
	fi := bufio.NewReader(os.Stdin)
	// scanner := bufio.NewScanner(os.Stdin)

	for {
		var inp string
		var ok bool

		printPrompt()
		
		if inp, ok = readline(fi); ok {
			if ReplTargetFn != "" {
				inp = fmt.Sprintf(":func %s {\n%s\n}\n", ReplTargetFn, inp)
			}
			if ReplTargetMod != "" {
				inp = fmt.Sprintf("%s", inp)
			}
			if ReplTargetStrct != "" {
				inp = fmt.Sprintf(":struct %s {\n%s\n}\n", ReplTargetStrct, inp)
			}

			b := bytes.NewBufferString(inp)

			yyParse(NewLexer(b))
		} else {
			if ReplTargetFn != "" {
				ReplTargetFn = ""
				continue
			}

			if ReplTargetStrct != "" {
				ReplTargetStrct = ""
				continue
			}

			if ReplTargetMod != "" {
				ReplTargetMod = ""
				continue
			}

			fmt.Printf("\nBye!\n")
			break
		}
	}
}

func initNewProject () {
	var name string
	
	reader := bufio.NewReader(os.Stdin)
	fmt.Print("Name of the project: ")
	name, _ = reader.ReadString('\n')

	fmt.Printf("Creating project %s%s/", SRCPATH, name)

	os.MkdirAll(fmt.Sprintf("%s%s", SRCPATH, name[:len(name) - 1]), 0751)
}

func checkCXPathSet () {
	if os.Getenv("CXPATH") == "" {
		usr, err := user.Current()
		if err != nil { 
			panic(err)
		}

		CXPATH = usr.HomeDir + "/cx/"
		BINPATH = CXPATH + "bin/"
		PKGPATH = CXPATH + "pkg/"
		SRCPATH = CXPATH + "src/"
	}

	ex, err := os.Executable()
	if err != nil {
		panic(err)
	}

	COREPATH = filepath.Dir(ex)
}

func addInitFunction (PRGRM *CXProgram) {
	if main, err := PRGRM.GetPackage(MAIN_PKG); err == nil {
		initFn := MakeFunction(SYS_INIT_FUNC)
		main.AddFunction(initFn)

		FunctionDeclaration(initFn, nil, nil, SysInitExprs)
		PRGRM.SelectFunction(MAIN_FUNC)
	} else {
		panic(err)
}
}

func isJSON(str string) bool {
	var js map[string]interface{}
	err := json.Unmarshal([]byte(str), &js)
	return err == nil
}

// Used for the -heap-initial, -heap-max and -stack-size flags.
// This function parses, for example, "1M" to 1048576 (the corresponding number of bytes)
// Possible suffixes are: G or g (gigabytes), M or m (megabytes), K or k (kilobytes)
func parseMemoryString (s string) int {
	suffix := s[len(s) - 1]
	_, notSuffix := strconv.ParseFloat(string(suffix), 64)

	if notSuffix == nil {
		// then we don't have a suffix
		num, err := strconv.ParseInt(s, 10, 64)

		if err != nil {
			// malformed size
			return -1
		}

		return int(num)
	} else {
		// then we have a suffix
		num, err := strconv.ParseFloat(s[:len(s)-1], 64)

		if err != nil {
			// malformed size
			return -1
		}
		
		switch suffix {
		case 'G':
			return int(num * 1073741824)
		case 'M':
			return int(num * 1048576)
		case 'K':
			return int(num * 1024)
		default:
			return -1
		}
	}
}

func main () {
	checkCXPathSet()

	runtime.LockOSThread()
	runtime.GOMAXPROCS(2)

	options := defaultCmdFlags()
	compileOutput := "o"

	registerFlags(&options)
	flag.Parse()

	if options.printHelp {
		printHelp()
		return
	}
	if options.printVersion {
		printVersion()
		return
	}
	if options.newProject {
		initNewProject()
		return
	}
	if options.compileMode {
		options.baseOutput = true
	}
<<<<<<< HEAD
=======
	if options.initialHeap != "" {
		INIT_HEAP_SIZE = parseMemoryString(options.initialHeap)
	}
	if options.maxHeap != "" {
		MAX_HEAP_SIZE = parseMemoryString(options.maxHeap)
	}
	if options.stackSize != "" {
		STACK_SIZE = parseMemoryString(options.stackSize)
	}

	MEMORY_SIZE = STACK_SIZE + INIT_HEAP_SIZE + TYPE_POINTER_SIZE
>>>>>>> 0a44dbbc

	cxArgs, sourceCode, fileNames := parseArgsForCX(flag.Args())

	PRGRM = MakeProgram()

	if options.webMode {
		ServiceMode()
		return
	}

	if options.ideMode {
		IdeServiceMode()
		ServiceMode()
		return
	}

	if options.webPersistentMode {
		go ServiceMode()
		PersistentServiceMode()
		return
	}

	if options.compileMode && options.replMode {
		fmt.Println("Error: Options --compile and --repl are mutually exclusive.")
		return
	}

	if options.tokenizeMode {
		var r *os.File
		var w *os.File
		var err error

		if len(fileNames) == 0 {
			r = os.Stdin
		} else {
			sourceFilename := fileNames[0]
			if len(fileNames) > 1 {
				fmt.Fprintln(os.Stderr, "Multiple source files detected. Ignoring all except", sourceFilename)
			}
			r, err = os.Open(sourceFilename)
			if err != nil {
				fmt.Fprintln(os.Stderr, "Error reading:", sourceFilename, err)
				return
			}
			defer r.Close()
		}

		if options.compileOutput == "" {
			w = os.Stdout
		} else {
			tokenFilename := options.compileOutput
			w, err = os. Create(tokenFilename)
			if err != nil {
				fmt.Fprintln(os.Stderr, "Error writing:", tokenFilename, err)
				return
			}
			defer w.Close()
		}

		tokenize(r, w)
		return
	}

	cxgo0.PRGRM0 = PRGRM

	// setting project's working directory
	if !options.replMode && len(sourceCode) > 0 {
		cxgo0.PRGRM0.Path = getWorkingDirectory(sourceCode[0].Name())
	}

	sourceCodeCopy := make([]string, len(sourceCode))
	for i, source := range sourceCode {
		tmp := bytes.NewBuffer(nil)
		io.Copy(tmp, source)
		sourceCodeCopy[i] = string(tmp.Bytes())
	}

	var prePkg *CXPackage
	parseErrors := 0
	
	if len(sourceCode) > 0 {
		// we need to traverse the elements by hierarchy
		// first add all the packages and structs at the same time
		// then add globals, as these can be of a custom type (and it could be imported)
		// the signatures of functions and methods are added in the cxgo0.y pass
		
		// identifying all the packages and structs first

		reMultiCommentOpen := regexp.MustCompile(`/\*`)
		reMultiCommentClose := regexp.MustCompile(`\*/`)
		
		for _, source := range sourceCodeCopy {
			reader := strings.NewReader(source)
			scanner := bufio.NewScanner(reader)
			var commentedCode bool
			for scanner.Scan() {
				line := scanner.Bytes()
				
				rePkg := regexp.MustCompile("package")
				reStrct := regexp.MustCompile("type")
				
				reComment := regexp.MustCompile("//")
				commentLoc := reComment.FindIndex(line)
				
				multiCommentOpenLoc := reMultiCommentOpen.FindIndex(line)
				multiCommentCloseLoc := reMultiCommentClose.FindIndex(line)

				if commentedCode && multiCommentCloseLoc != nil {
					commentedCode = false
				}

				if commentedCode {
					continue
				}

				if multiCommentOpenLoc != nil && !commentedCode && multiCommentCloseLoc == nil {
					commentedCode = true
					continue
				}

				if loc := rePkg.FindIndex(line); loc != nil {
					if (commentLoc != nil && commentLoc[0] < loc[0]) ||
						(multiCommentOpenLoc != nil && multiCommentOpenLoc[0] < loc[0]) ||
						(multiCommentCloseLoc != nil && multiCommentCloseLoc[0] > loc[0]) {
						// then it's commented out
						continue
					}

					
					rePkgName := regexp.MustCompile("(^|[\\s])package\\s+([_a-zA-Z][_a-zA-Z0-9]+)")

					if match := rePkgName.FindStringSubmatch(string(line)); match != nil {
						if pkg, err := cxgo0.PRGRM0.GetPackage(match[len(match) - 1]); err != nil {
							// then it hasn't been added
							newPkg := MakePackage(match[len(match) - 1])
							cxgo0.PRGRM0.AddPackage(newPkg)
							prePkg = newPkg
						} else {
							prePkg = pkg
						}
					}
				}
				if loc := reStrct.FindIndex(line); loc != nil {
					if (commentLoc != nil && commentLoc[0] < loc[0]) ||
						(multiCommentOpenLoc != nil && multiCommentOpenLoc[0] < loc[0]) ||
						(multiCommentCloseLoc != nil && multiCommentCloseLoc[0] > loc[0]) {
						// then it's commented out
						continue
					}

					reStrctName := regexp.MustCompile("(^|[\\s])type\\s+([_a-zA-Z][_a-zA-Z0-9]+)?\\s")

					if match := reStrctName.FindStringSubmatch(string(line)); match != nil {
						if _, err := cxgo0.PRGRM0.GetStruct(match[len(match) - 1], prePkg.Name); err != nil {
							// then it hasn't been added
							strct := MakeStruct(match[len(match) - 1])
							prePkg.AddStruct(strct)
						}
					}
				}
			}
		}

		// then we add globals. we also identify packages again,
		// so we know to what package we're going to add the struct declaration to
		for _, source := range sourceCodeCopy {
			scanner := bufio.NewScanner(strings.NewReader(source))
			// inBlock needs to be 0 to guarantee that we're in the global scope
			var inBlock int

			var commentedCode bool

			for scanner.Scan() {
				line := scanner.Bytes()
				
				rePkg := regexp.MustCompile("package")
				reGlbl := regexp.MustCompile("var")

				// we need to ignore function bodies
				// it'll also ignore struct declaration's bodies, but this doesn't matter
				reBodyOpen := regexp.MustCompile("{")
				reBodyClose := regexp.MustCompile("}")
				
				reComment := regexp.MustCompile("//")
				commentLoc := reComment.FindIndex(line)
				
				multiCommentOpenLoc := reMultiCommentOpen.FindIndex(line)
				multiCommentCloseLoc := reMultiCommentClose.FindIndex(line)

				if commentedCode && multiCommentCloseLoc != nil {
					commentedCode = false
				}

				if commentedCode {
					continue
				}

				if multiCommentOpenLoc != nil && !commentedCode && multiCommentCloseLoc == nil {
					commentedCode = true
					// continue
				}

				// we search for packages at the same time, so we can know to what package to add the global
				if loc := rePkg.FindIndex(line); loc != nil {
					if (commentLoc != nil && commentLoc[0] < loc[0]) ||
						(multiCommentOpenLoc != nil && multiCommentOpenLoc[0] < loc[0]) ||
						(multiCommentCloseLoc != nil && multiCommentCloseLoc[0] > loc[0]) {
						// then it's commented out
						continue
					}
					
					rePkgName := regexp.MustCompile("(^|[\\s])package\\s+([_a-zA-Z][_a-zA-Z0-9]+)")

					if match := rePkgName.FindStringSubmatch(string(line)); match != nil {
						if pkg, err := cxgo0.PRGRM0.GetPackage(match[len(match) - 1]); err != nil {
							// then it hasn't been added
							prePkg = MakePackage(match[len(match) - 1])
							cxgo0.PRGRM0.AddPackage(prePkg)
						} else {
							prePkg = pkg
						}
					}
				}
				
				if locs := reBodyOpen.FindAllIndex(line, -1); locs != nil {
					for _, loc := range locs {
						if !(multiCommentCloseLoc != nil && multiCommentCloseLoc[0] > loc[0]) {
							// then it's outside of a */, e.g. `*/ }`
							if (commentLoc == nil && multiCommentOpenLoc == nil && multiCommentCloseLoc == nil) ||
								(commentLoc != nil && commentLoc[0] > loc[0]) ||
								(multiCommentOpenLoc != nil && multiCommentOpenLoc[0] > loc[0]) ||
								(multiCommentCloseLoc != nil && multiCommentCloseLoc[0] < loc[0]) {
								// then we have an uncommented opening bracket
								inBlock++
							}
						}
					}
				}

				if locs := reBodyClose.FindAllIndex(line, -1); locs != nil {
					for _, loc := range locs {
						if !(multiCommentCloseLoc != nil && multiCommentCloseLoc[0] > loc[0]) {
							if (commentLoc == nil && multiCommentOpenLoc == nil && multiCommentCloseLoc == nil) ||
								(commentLoc != nil && commentLoc[0] > loc[0]) ||
								(multiCommentOpenLoc != nil && multiCommentOpenLoc[0] > loc[0]) ||
								(multiCommentCloseLoc != nil && multiCommentCloseLoc[0] < loc[0]) {
								// then we have an uncommented closing bracket
								inBlock--
							}
						}
					}
				}

				// we could have this situation: {var local i32}
				// but we don't care about this, as the later passes will throw an error as it's invalid syntax
				
				if loc := rePkg.FindIndex(line); loc != nil {
					if (commentLoc != nil && commentLoc[0] < loc[0]) ||
						(multiCommentOpenLoc != nil && multiCommentOpenLoc[0] < loc[0]) ||
						(multiCommentCloseLoc != nil && multiCommentCloseLoc[0] > loc[0]) {
						// then it's commented out
						continue
					}
					
					rePkgName := regexp.MustCompile("(^|[\\s])package\\s+([_a-zA-Z][_a-zA-Z0-9]+)")


					if match := rePkgName.FindStringSubmatch(string(line)); match != nil {
						if pkg, err := cxgo0.PRGRM0.GetPackage(match[len(match) - 1]); err != nil {
							// it should be already present
							panic(err)
						} else {
							prePkg = pkg
						}
					}
				}

				// finally, if we read a "var" and we're in global scope, we add the global without any type
				// the type will be determined later on
				if loc := reGlbl.FindIndex(line); loc != nil {
					if (commentLoc != nil && commentLoc[0] < loc[0]) ||
						(multiCommentOpenLoc != nil && multiCommentOpenLoc[0] < loc[0]) ||
						(multiCommentCloseLoc != nil && multiCommentCloseLoc[0] > loc[0]) || inBlock != 0 {
						// then it's commented out or inside a block
						continue
					}

					reGlblName := regexp.MustCompile("(^|[\\s])var\\s([_a-zA-Z][_a-zA-Z0-9]+)")

					if match := reGlblName.FindStringSubmatch(string(line)); match != nil {
						if _, err := prePkg.GetGlobal(match[len(match) - 1]); err != nil {
							// then it hasn't been added
							arg := MakeArgument(match[len(match) - 1], "", 0)
							arg.Offset = -1
							arg.Package = prePkg
							prePkg.AddGlobal(arg)
						}
					}
				}
			}
		}

		// cxgo0.Parse(allSC)
		for i, source := range sourceCodeCopy {
			source = source + "\n"
			if len(fileNames) > 0 {
				cxgo0.CurrentFileName = fileNames[i]
			}
			parseErrors += cxgo0.Parse(source)
		}
	}

	PRGRM = cxgo0.PRGRM0
	if FoundCompileErrors || parseErrors > 0 {
		os.Exit(CX_COMPILATION_ERROR)
	}

	if osPkg, err := PRGRM.GetPackage(OS_PKG); err == nil {

		arg0 := MakeArgument(OS_ARGS, "", -1).AddType(TypeNames[TYPE_UNDEFINED])
		arg0.Package = osPkg

		arg1 := MakeArgument(OS_ARGS, "", -1).AddType(TypeNames[TYPE_STR])
		arg1 = DeclarationSpecifiers(arg1, 0, DECL_BASIC)
		arg1 = DeclarationSpecifiers(arg1, 0, DECL_SLICE)


		DeclareGlobalInPackage(osPkg, arg0, arg1, nil, false)
	}

	// parsing all source code files
	for i, source := range sourceCodeCopy {
		source = source + "\n"
		LineNo = 1
		b := bytes.NewBufferString(source)
		if len(fileNames) > 0 {
			CurrentFile = fileNames[i]
		}
		parseErrors += yyParse(NewLexer(b))
	}

	if FoundCompileErrors || parseErrors > 0 {
		os.Exit(CX_COMPILATION_ERROR)
	}

	if len(sourceCode) == 0 {
		mod := MakePackage(MAIN_PKG)
		PRGRM.AddPackage(mod)
		fn := MakeFunction(MAIN_FUNC)
		mod.AddFunction(fn)

		ReplTargetFn = MAIN_FUNC
	} else {
		if _, err := PRGRM.GetFunction(MAIN_FUNC, MAIN_PKG); err == nil {
			ReplTargetFn = MAIN_FUNC
		} else {
			// then it's a library, not an app
		}
	}

	// adding *init function that initializes all the global variables
	addInitFunction(PRGRM)
	
	LineNo = 0

	if FoundCompileErrors {
		os.Exit(CX_COMPILATION_ERROR)
	}

	if ReplMode || len(sourceCode) == 0 {
		repl()
	} else if !CompileMode && !BaseOutput && len(sourceCode) > 0 {
		if InterpretMode {
			if err := PRGRM.RunCompiled(0, cxArgs); err != nil {
				fmt.Println(err)
				repl()
			}
		} else {
			if err := PRGRM.RunCompiled(0, cxArgs); err != nil {
				panic(err)
				// repl()
			}
			if AssertFailed() {
				os.Exit(CX_ASSERT)
			}
		}
	}
	
	if BaseOutput {
		//PRGRM.Compile(true)
	}
	if CompileMode {
		baseFilename := fmt.Sprintf("%s.go", compileOutput)
		build := exec.Command("go", "build", baseFilename)
		build.Run()
		removeBase := exec.Command("rm", baseFilename)
		removeBase.Run()
	}
}<|MERGE_RESOLUTION|>--- conflicted
+++ resolved
@@ -645,8 +645,6 @@
 	if options.compileMode {
 		options.baseOutput = true
 	}
-<<<<<<< HEAD
-=======
 	if options.initialHeap != "" {
 		INIT_HEAP_SIZE = parseMemoryString(options.initialHeap)
 	}
@@ -658,7 +656,6 @@
 	}
 
 	MEMORY_SIZE = STACK_SIZE + INIT_HEAP_SIZE + TYPE_POINTER_SIZE
->>>>>>> 0a44dbbc
 
 	cxArgs, sourceCode, fileNames := parseArgsForCX(flag.Args())
 
