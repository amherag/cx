<      {
}
/(\r\n|\r|\n)/ {
	lval.line++
	LineNo++
	token := f(NEWLINE)
	if token != NEWLINE {
		return token
	}
}
/(\t| )/ {
	/* skip blanks and tabs */
}
/(\/\*([^*]|[\r\n]|(\*+([^*\/]|[\r\n])))*\*+\/)|\/\/[^\n\r]*/ {
	/* skip comments */
	noLines := countNewLines([]byte(yylex.Text()))
	lval.line += noLines
        LineNo += noLines
}
/aff/                     { lval.tok = yylex.Text(); return f(AFF) }
/bool/                    { lval.tok = yylex.Text(); return f(BOOL) }
/byte/                    { lval.tok = yylex.Text(); return f(BYTE) }
/break/                   { return f(BREAK) }
/case/                    { return f(CASE) }
/const/                   { return f(CONST) }
/continue/                { return f(CONTINUE) }
/default/                 { return f(DEFAULT) }
/else/                    { return f(ELSE) }
/enum/                    { return f(ENUM) }
/f32/                     { lval.tok = yylex.Text(); return f(F32) }
/f64/                     { lval.tok = yylex.Text(); return f(F64) }
/for/                     { return f(FOR)}
/goto/                    { return f(GOTO)}
/i8/                      { lval.tok = yylex.Text(); return f(I8)}
/i16/                     { lval.tok = yylex.Text(); return f(I16)}
/i32/                     { lval.tok = yylex.Text(); return f(I32)}
/i64/                     { lval.tok = yylex.Text(); return f(I64)}
/if/                      { return f(IF)}
/new/                     { return f(NEW)}
/return/                  { return f(RETURN)}
/str/                     { return f(STR)}
/struct/                  { return f(STRUCT)}
/switch/                  { return f(SWITCH)}
/type/                    { return f(TYPE)}
/ui8/                     { lval.tok = yylex.Text(); return f(UI8)}
/ui16/                    { lval.tok = yylex.Text(); return f(UI16)}
/ui32/                    { lval.tok = yylex.Text(); return f(UI32)}
/ui64/                    { lval.tok = yylex.Text(); return f(UI64)}
/union/                   { return f(UNION)      }
/#/                       { return f(INFER)      }
/&/                       { lval.tok = yylex.Text(); return f(REF_OP) }
/\+/                      { lval.tok = yylex.Text(); return f(ADD_OP) }
/-/                       { lval.tok = yylex.Text(); return f(SUB_OP) }
/\*/                      { lval.tok = yylex.Text(); return f(MUL_OP) }
/\//                      { lval.tok = yylex.Text(); return f(DIV_OP) }
/%/                       { lval.tok = yylex.Text(); return f(MOD_OP) }
/>/                       { lval.tok = yylex.Text(); return f(GT_OP) }
/</                       { lval.tok = yylex.Text(); return f(LT_OP) }
/>=/                      { lval.tok = yylex.Text(); return f(GTEQ_OP) }
/<=/                      { lval.tok = yylex.Text(); return f(LTEQ_OP) }
/>>=/                     { lval.tok = yylex.Text(); return f(RIGHT_ASSIGN)}
/<<=/                     { lval.tok = yylex.Text(); return f(LEFT_ASSIGN)}
/\+=/                     { lval.tok = yylex.Text(); return f(ADD_ASSIGN)}
/-=/                      { lval.tok = yylex.Text(); return f(SUB_ASSIGN)}
/\*=/                     { lval.tok = yylex.Text(); return f(MUL_ASSIGN)}
/\/=/                     { lval.tok = yylex.Text(); return f(DIV_ASSIGN)}
/%=/                      { lval.tok = yylex.Text(); return f(MOD_ASSIGN)}
/&=/                      { lval.tok = yylex.Text(); return f(AND_ASSIGN)}
/\^=/                     { lval.tok = yylex.Text(); return f(XOR_ASSIGN)}
/\|=/                     { lval.tok = yylex.Text(); return f(OR_ASSIGN)}
/>>/                      { return f(RIGHT_OP)}
/<</                      { return f(LEFT_OP)}
/\+\+/                    { return f(INC_OP)}
/--/                      { return f(DEC_OP)}
/&&/                      { return f(AND_OP)}
/\|\|/                    { return f(OR_OP)}
/<=/                      { return f(LE_OP)}
/>=/                      { return f(GE_OP)}
/==/                      { return f(EQ_OP)}
/\|/                      { return f(BITOR_OP)}
/&\^/                     { return f(BITCLEAR_OP)}
/\^/                      { return f(BITXOR_OP)}
/!=/                      { return f(NE_OP)}
/;/                       { return f(SEMICOLON) }
/:/                       { return f(COLON) }
/!/                       { lval.tok = yylex.Text(); return f(NEG_OP) }
/\[/                      { return f(LBRACK) }
/\]/                      { return f(RBRACK) }
/\(/                      { return f(LPAREN) }
/\)/                      { return f(RPAREN) }
/\{/                      { return f(LBRACE) }
/\}/                      { return f(RBRACE) }
/\./                      { return f(PERIOD) }
/,/                       { return f(COMMA) }
/=/                       { lval.tok = yylex.Text(); return f(ASSIGN) }
/:=/                      { lval.tok = yylex.Text(); return f(CASSIGN) }
/(:dl)|(:dLocals)/        { return f(DSTATE)     }
/(:ds)|(:dStack)/         { return f(DSTACK)     }
/(:dProgram)|(:dp)/       { return f(DPROGRAM)   }
/:package/                { return f(SPACKAGE)   }
/:struct/                 { return f(SSTRUCT)    }
/:func/                   { return f(SFUNC)      }
/:rem/                    { return f(REM)        }
/:step/                   { return f(STEP)       }
/:tStep/                  { return f(TSTEP)      }
/:tstep/                  { return f(TSTEP)      }
/:pStep/                  { return f(PSTEP)      }
/:aff/                    { return f(CAFF)       }
/package/                 { return f(PACKAGE)    }
/type/                    { return f(TYPSTRUCT)  }
/struct/                  { return f(STRUCT)     }
/return/                  { return f(RETURN)     }
/goto/                    { return f(GOTO)       }
/if/                      { return f(IF)         }
/for/                     { return f(FOR)        }
/func/                    { return f(FUNC)       }
/clauses/                 { return f(CLAUSES)    }
/def/                     { return f(DEF)        }
/field/                   { return f(FIELD)      }
/input/                   { return f(INPUT)      }
/output/                  { return f(OUTPUT)     }
/import/                  { return f(IMPORT)     }
/var/                     { return f(VAR)        }
/"([^"]*)"/ { /* " */
	str, err := strconv.Unquote(yylex.Text())
	if err != nil {
		panic(err)
	}
	tokVal := str
	tokVal = strings.TrimPrefix(tokVal, "\"")
	tokVal = strings.TrimSuffix(tokVal, "\"")
	lval.tok = tokVal

	noLines := countNewLines([]byte(lval.tok))
	lval.line += noLines
	LineNo += noLines
	
	return f(STRING_LITERAL)
}
/\`([^\`]*)\`/ { /* ` */
	tokVal := yylex.Text()
	tokVal = strings.TrimPrefix(tokVal, "`")
	tokVal = strings.TrimSuffix(tokVal, "`")
	lval.tok = tokVal
	lval.line = lval.line + countNewLines([]byte(lval.tok))
	return f(STRING_LITERAL)
}
/true/ {
	lval.bool = true
	return f(BOOLEAN_LITERAL)
}
/false/ {
	lval.bool = false
	return f(BOOLEAN_LITERAL)
}
/[0-9]+B/ {
	result ,_ := strconv.ParseInt(yylex.Text()[:len(yylex.Text()) - 1], 10, 32)
	lval.byt = byte(result)
	return f(BYTE_LITERAL)
}
/[0-9]+L/ {
	result ,_ := strconv.ParseInt(yylex.Text()[:len(yylex.Text()) - 1], 10, 64)
	lval.i64 = int64(result)
	return f(LONG_LITERAL)
}
/[0-9]+\.[0-9]*D/ {
	result ,_ := strconv.ParseFloat(yylex.Text()[:len(yylex.Text()) - 1], 64)
	lval.f64 = float64(result)
	return f(DOUBLE_LITERAL)
}
/[0-9]+/ {
	result ,_ := strconv.Atoi(yylex.Text())
	lval.i32 = int32(result)
	return f(INT_LITERAL)
}
/[0-9]+\.[0-9]*/ {
	result ,_ := strconv.ParseFloat(yylex.Text(), 32)
	lval.f32 = float32(result)
	return f(FLOAT_LITERAL)
}
/[_a-zA-Z][_a-zA-Z0-9]*/ {
	lval.tok = yylex.Text()
	return f(IDENTIFIER)
}
>      {
}
//
package main
import (
	"os"
	"os/user"
	"os/exec"
	"fmt"
	"bytes"
	"time"
	"io/ioutil"
	"strconv"
	"encoding/json"

	"regexp"
	
	"flag"

	"path/filepath"

	"net"
	"net/http"
	
	"runtime"

	. "github.com/skycoin/cx/cx"
	. "github.com/skycoin/cx/cxgo/actions"
	"github.com/skycoin/cx/cxgo/cxgo0"
<<<<<<< HEAD
	// "github.com/skycoin/cx/src/interpreted"
	"github.com/skycoin/fiber-init/cmd/fiber-init"
=======
>>>>>>> f32bfa24
)

const VERSION = "0.6.1"

var insert bool
// var PRGRM *CXProgram

func f (token int) int {
	if insert && token == NEWLINE {
		insert = false
		return SEMICOLON
	} else {
		switch token {
			case IDENTIFIER,
			
			BOOL, BYTE, STR,
			I8, I16, I32, I64,
			UI8, UI16, UI32, UI64,
			F32, F64, AFF,
			
			BOOLEAN_LITERAL, BYTE_LITERAL, STRING_LITERAL,
			INT_LITERAL, FLOAT_LITERAL, DOUBLE_LITERAL, LONG_LITERAL,
			RETURN, BREAK, CONTINUE,
			INC_OP, DEC_OP,
			
			RPAREN, RBRACE, RBRACK:
			insert = true
		default: insert = false
		}
		return token
	}
}

func countNewLines (s []byte) int {
	count := 0
	for i := 0; i < len(s); i++ {
		// if s[i] == '\r' && len(s) > i && s[i + 1] == '\n' {
		// 	count++
		// 	i++
		// 	continue
		// }
		if s[i] == '\n' {
			count++
			continue
		}
	}
	return count
}

func readline (fi *bufio.Reader) (string, bool) {
	s, err := fi.ReadString('\n')

	s = strings.Replace(s, "\n", "", -1)
	s = strings.Replace(s, "\r", "", -1)

	for _, ch := range s {
		if ch == rune(4) {
			err = io.EOF
			break
		}
	}

	if err != nil {
		return "", false
	}
	
	return s, true
}

func unsafeEval (code string) (out string) {
	var lexer *Lexer
	defer func() {
		if r := recover(); r != nil {
			out = fmt.Sprintf("%v", r)
			lexer.Stop()
		}  
	}()
	
	// storing strings sent to standard output
	old := os.Stdout
	r, w, _ := os.Pipe()
	os.Stdout = w
	
	LineNo = 0

	PRGRM = MakeProgram()
	cxgo0.PRGRM0 = PRGRM

	cxgo0.Parse(code)

	PRGRM = cxgo0.PRGRM0

	lexer = NewLexer(bytes.NewBufferString(code))
	yyParse(lexer)

	addInitFunction(PRGRM)

	if err := PRGRM.RunCompiled(0, nil); err != nil {
		PRGRM = MakeProgram()
		return fmt.Sprintf("%s", err)
	}

	outC := make(chan string)
	go func() {
		var buf bytes.Buffer
		io.Copy(&buf, r)
		outC <- buf.String()
	}()
	
	w.Close()
	os.Stdout = old // restoring the real stdout
	out = <-outC

	PRGRM = MakeProgram()
	return out
}

func Eval (code string) string {
	runtime.GOMAXPROCS(2)
	ch := make(chan string, 1)

	var result string
	
	go func() {
		result = unsafeEval(code)
		ch <- result
	}()

	timer := time.NewTimer(20 * time.Second)
	defer timer.Stop()

	select {
	case <-ch:
		return result
	case <-timer.C:
		PRGRM = MakeProgram()
		return "Timed out."
	}
}

type SourceCode struct {
	Code string
}

func ServiceMode () {
	host := ":5336"

	mux := http.NewServeMux()
	
	mux.Handle("/", http.FileServer(http.Dir("./dist")))
	mux.HandleFunc("/eval", func(w http.ResponseWriter, r *http.Request) {
		defer r.Body.Close()
		var b []byte
		var err error
		if b, err = ioutil.ReadAll(r.Body); err != nil {
			http.Error(w, err.Error(), 500)
			return
		}
		
		var source SourceCode
		if err := json.Unmarshal(b, &source); err != nil {
			http.Error(w, err.Error(), 500)
			return
		}

		if err := r.ParseForm(); err == nil {
			fmt.Fprintf(w, "%s", Eval(source.Code + "\n"))
		}
	})

	if listener, err := net.Listen("tcp", host); err == nil {
		fmt.Println("Starting CX web service on http://127.0.0.1:5336/")
		http.Serve(listener, mux)
	}
}

func IdeServiceMode() {
	// Leaps's host address
	ideHost := "localhost:5335"

	// Working directory for ide
	sharedPath := fmt.Sprintf("%s/src/github.com/skycoin/cx", os.Getenv("GOPATH"))

	// Start Leaps
	// cmd = `leaps -address localhost:5335 $GOPATH/src/skycoin/cx`
	cmnd := exec.Command("leaps", "-address", ideHost, sharedPath)

	// Just leave start command
	cmnd.Start()
}

func PersistentServiceMode() {
	fmt.Println("Start persistent for service mode!")

	fi := bufio.NewReader(os.Stdin)

	for {
		var inp string
		var ok bool
		
		printPrompt()

		if inp, ok = readline(fi); ok {
			if isJSON(inp) {
				var err error
				client := &http.Client{}
                body := bytes.NewBufferString(inp)
				req, err := http.NewRequest("GET", "http://127.0.0.1:5336/eval", body)
				if err != nil {
					fmt.Println(err)
					return
				}

				if resp, err := client.Do(req); err != nil {
					fmt.Println(err)
				} else {
					fmt.Println(resp.Status)
				}
			}
		}
	}
}

func (yylex Lexer) Error (e string) {
	// if InREPL {
	// 	fmt.Printf("syntax error: %s\n", e)
	// } else {
	// 	fmt.Printf("%s:%d: syntax error: %s\n", currentFileName, yylex.Line() + 1, e)
	// }
	
	yylex.Stop()
}

func getWorkingDirectory (file string) string {
	file = filepath.FromSlash(file)
	var c int = len(file) - 1
	for ; c > 0; c-- {
		if file[c - 1] == os.PathSeparator {
			break
		}
	}
	
	return file[:c]
}

func printPrompt () {
	if ReplTargetMod != "" {
		fmt.Println(fmt.Sprintf(":package %s ...", ReplTargetMod))
		fmt.Printf("* ")
	} else if ReplTargetFn != "" {
		fmt.Println(fmt.Sprintf(":func %s {...", ReplTargetFn))
		fmt.Printf("\t* ")
	} else if ReplTargetStrct != "" {
		fmt.Println(fmt.Sprintf(":struct %s {...", ReplTargetStrct))
		fmt.Printf("\t* ")
	} else {
		fmt.Printf("* ")
	}
}

func repl () {
	fmt.Println("CX", VERSION)
	fmt.Println("More information about CX is available at http://cx.skycoin.net/ and https://github.com/skycoin/cx/")

	InREPL = true

	// fi := bufio.NewReader(os.NewFile(0, "stdin"))
	fi := bufio.NewReader(os.Stdin)
	// scanner := bufio.NewScanner(os.Stdin)

	for {
		var inp string
		var ok bool

		printPrompt()
		
		if inp, ok = readline(fi); ok {
			if ReplTargetFn != "" {
				inp = fmt.Sprintf(":func %s {\n%s\n}\n", ReplTargetFn, inp)
			}
			if ReplTargetMod != "" {
				inp = fmt.Sprintf("%s", inp)
			}
			if ReplTargetStrct != "" {
				inp = fmt.Sprintf(":struct %s {\n%s\n}\n", ReplTargetStrct, inp)
			}

			b := bytes.NewBufferString(inp)

			yyParse(NewLexer(b))
		} else {
			if ReplTargetFn != "" {
				ReplTargetFn = ""
				continue
			}

			if ReplTargetStrct != "" {
				ReplTargetStrct = ""
				continue
			}

			if ReplTargetMod != "" {
				ReplTargetMod = ""
				continue
			}

			fmt.Printf("\nBye!\n")
			break
		}
	}
}

func initNewProject () {
	var name string
	
	reader := bufio.NewReader(os.Stdin)
	fmt.Print("Name of the project: ")
	name, _ = reader.ReadString('\n')

	fmt.Printf("Creating project %s%s/", SRCPATH, name)

	os.MkdirAll(fmt.Sprintf("%s%s", SRCPATH, name[:len(name) - 1]), 0751)
}

func checkCXPathSet () {
	if os.Getenv("CXPATH") == "" {
		usr, err := user.Current()
		if err != nil { 
			panic(err)
		}

		CXPATH = usr.HomeDir + "/cx/"
		BINPATH = CXPATH + "bin/"
		PKGPATH = CXPATH + "pkg/"
		SRCPATH = CXPATH + "src/"
	}

	ex, err := os.Executable()
	if err != nil {
		panic(err)
	}

	COREPATH = filepath.Dir(ex)
}

func addInitFunction (PRGRM *CXProgram) {
	if main, err := PRGRM.GetPackage(MAIN_PKG); err == nil {
		initFn := MakeFunction(SYS_INIT_FUNC)
		main.AddFunction(initFn)

		FunctionDeclaration(initFn, nil, nil, SysInitExprs)
		PRGRM.SelectFunction(MAIN_FUNC)
	} else {
		panic(err)
	}
}

func isJSON(str string) bool {
	var js map[string]interface{}
	err := json.Unmarshal([]byte(str), &js)
	return err == nil
}

// Used for the -heap-initial, -heap-max and -stack-size flags.
// This function parses, for example, "1M" to 1048576 (the corresponding number of bytes)
// Possible suffixes are: G or g (gigabytes), M or m (megabytes), K or k (kilobytes)
func parseMemoryString (s string) int {
	suffix := s[len(s) - 1]
	_, notSuffix := strconv.ParseFloat(string(suffix), 64)

	if notSuffix == nil {
		// then we don't have a suffix
		num, err := strconv.ParseInt(s, 10, 64)

		if err != nil {
			// malformed size
			return -1
		}

		return int(num)
	} else {
		// then we have a suffix
		num, err := strconv.ParseFloat(s[:len(s)-1], 64)

		if err != nil {
			// malformed size
			return -1
		}
		
		switch suffix {
		case 'G':
			return int(num * 1073741824)
		case 'M':
			return int(num * 1048576)
		case 'K':
			return int(num * 1024)
		default:
			return -1
		}
	}
}

func main () {
	checkCXPathSet()

	runtime.LockOSThread()
	runtime.GOMAXPROCS(2)

	options := defaultCmdFlags()
	compileOutput := "o"

	registerFlags(&options)
	flag.Parse()

	if options.printHelp {
		printHelp()
		return
	}
	if options.printVersion {
		printVersion()
		return
	}
	if options.newProject {
		initNewProject()
		return
	}
	if options.compileMode {
		options.baseOutput = true
	}
	if options.initialHeap != "" {
		INIT_HEAP_SIZE = parseMemoryString(options.initialHeap)
	}
	if options.maxHeap != "" {
		MAX_HEAP_SIZE = parseMemoryString(options.maxHeap)
	}
	if options.stackSize != "" {
		STACK_SIZE = parseMemoryString(options.stackSize)
		DataOffset = STACK_SIZE + TYPE_POINTER_SIZE
	}

	MEMORY_SIZE = STACK_SIZE + INIT_HEAP_SIZE + TYPE_POINTER_SIZE

	cxArgs, sourceCode, fileNames := parseArgsForCX(flag.Args())

	PRGRM = MakeProgram()

	if options.webMode {
		ServiceMode()
		return
	}

	if options.ideMode {
		IdeServiceMode()
		ServiceMode()
		return
	}

	if options.webPersistentMode {
		go ServiceMode()
		PersistentServiceMode()
		return
	}

	if options.compileMode && options.replMode {
		fmt.Println("Error: Options --compile and --repl are mutually exclusive.")
		return
	}

	if options.tokenizeMode {
		var r *os.File
		var w *os.File
		var err error

		if len(fileNames) == 0 {
			r = os.Stdin
		} else {
			sourceFilename := fileNames[0]
			if len(fileNames) > 1 {
				fmt.Fprintln(os.Stderr, "Multiple source files detected. Ignoring all except", sourceFilename)
			}
			r, err = os.Open(sourceFilename)
			if err != nil {
				fmt.Fprintln(os.Stderr, "Error reading:", sourceFilename, err)
				return
			}
			defer r.Close()
		}

		if options.compileOutput == "" {
			w = os.Stdout
		} else {
			tokenFilename := options.compileOutput
			w, err = os. Create(tokenFilename)
			if err != nil {
				fmt.Fprintln(os.Stderr, "Error writing:", tokenFilename, err)
				return
			}
			defer w.Close()
		}

		tokenize(r, w)
		return
	}

	if options.transactionMode {
		resp, err := http.Get("http://127.0.0.1:6421/api/v1/programState?addrs=TkyD4wD64UE6M5BkNQA17zaf7Xcg4AufwX")
		if err != nil {
			panic(err)
		}
		defer resp.Body.Close()
		body, err := ioutil.ReadAll(resp.Body)

		var sPrgrm []byte
		if err := json.Unmarshal(body, &sPrgrm); err != nil {
			panic(err)
		}

		// Deserialize(sPrgrm).RunCompiled(0, cxArgs)
		PRGRM = Deserialize(sPrgrm)
	}

	cxgo0.PRGRM0 = PRGRM

	// setting project's working directory
	if !options.replMode && len(sourceCode) > 0 {
		cxgo0.PRGRM0.Path = getWorkingDirectory(sourceCode[0].Name())
	}

	sourceCodeCopy := make([]string, len(sourceCode))
	for i, source := range sourceCode {
		tmp := bytes.NewBuffer(nil)
		io.Copy(tmp, source)
		sourceCodeCopy[i] = string(tmp.Bytes())
	}

	var prePkg *CXPackage
	parseErrors := 0
	
	if len(sourceCode) > 0 {
		// we need to traverse the elements by hierarchy
		// first add all the packages and structs at the same time
		// then add globals, as these can be of a custom type (and it could be imported)
		// the signatures of functions and methods are added in the cxgo0.y pass
		
		// identifying all the packages and structs first

		reMultiCommentOpen := regexp.MustCompile(`/\*`)
		reMultiCommentClose := regexp.MustCompile(`\*/`)
		
		for _, source := range sourceCodeCopy {
			reader := strings.NewReader(source)
			scanner := bufio.NewScanner(reader)
			var commentedCode bool
			for scanner.Scan() {
				line := scanner.Bytes()
				
				rePkg := regexp.MustCompile("package")
				reStrct := regexp.MustCompile("type")
				
				reComment := regexp.MustCompile("//")
				commentLoc := reComment.FindIndex(line)
				
				multiCommentOpenLoc := reMultiCommentOpen.FindIndex(line)
				multiCommentCloseLoc := reMultiCommentClose.FindIndex(line)

				if commentedCode && multiCommentCloseLoc != nil {
					commentedCode = false
				}

				if commentedCode {
					continue
				}

				if multiCommentOpenLoc != nil && !commentedCode && multiCommentCloseLoc == nil {
					commentedCode = true
					continue
				}

				if loc := rePkg.FindIndex(line); loc != nil {
					if (commentLoc != nil && commentLoc[0] < loc[0]) ||
						(multiCommentOpenLoc != nil && multiCommentOpenLoc[0] < loc[0]) ||
						(multiCommentCloseLoc != nil && multiCommentCloseLoc[0] > loc[0]) {
						// then it's commented out
						continue
					}

					
					rePkgName := regexp.MustCompile("(^|[\\s])package\\s+([_a-zA-Z][_a-zA-Z0-9]*)")

					if match := rePkgName.FindStringSubmatch(string(line)); match != nil {
						if pkg, err := cxgo0.PRGRM0.GetPackage(match[len(match) - 1]); err != nil {
							// then it hasn't been added
							newPkg := MakePackage(match[len(match) - 1])
							cxgo0.PRGRM0.AddPackage(newPkg)
							prePkg = newPkg
						} else {
							prePkg = pkg
						}
					}
				}
				if loc := reStrct.FindIndex(line); loc != nil {
					if (commentLoc != nil && commentLoc[0] < loc[0]) ||
						(multiCommentOpenLoc != nil && multiCommentOpenLoc[0] < loc[0]) ||
						(multiCommentCloseLoc != nil && multiCommentCloseLoc[0] > loc[0]) {
						// then it's commented out
						continue
					}

					reStrctName := regexp.MustCompile("(^|[\\s])type\\s+([_a-zA-Z][_a-zA-Z0-9]*)?\\s")

					if match := reStrctName.FindStringSubmatch(string(line)); match != nil {
						if _, err := cxgo0.PRGRM0.GetStruct(match[len(match) - 1], prePkg.Name); err != nil {
							// then it hasn't been added
							strct := MakeStruct(match[len(match) - 1])
							prePkg.AddStruct(strct)
						}
					}
				}
			}
		}

		// then we add globals. we also identify packages again,
		// so we know to what package we're going to add the struct declaration to
		for _, source := range sourceCodeCopy {
			scanner := bufio.NewScanner(strings.NewReader(source))
			// inBlock needs to be 0 to guarantee that we're in the global scope
			var inBlock int

			var commentedCode bool

			for scanner.Scan() {
				line := scanner.Bytes()
				
				rePkg := regexp.MustCompile("package")
				reGlbl := regexp.MustCompile("var")

				// we need to ignore function bodies
				// it'll also ignore struct declaration's bodies, but this doesn't matter
				reBodyOpen := regexp.MustCompile("{")
				reBodyClose := regexp.MustCompile("}")
				
				reComment := regexp.MustCompile("//")
				commentLoc := reComment.FindIndex(line)
				
				multiCommentOpenLoc := reMultiCommentOpen.FindIndex(line)
				multiCommentCloseLoc := reMultiCommentClose.FindIndex(line)

				if commentedCode && multiCommentCloseLoc != nil {
					commentedCode = false
				}

				if commentedCode {
					continue
				}

				if multiCommentOpenLoc != nil && !commentedCode && multiCommentCloseLoc == nil {
					commentedCode = true
					// continue
				}

				// we search for packages at the same time, so we can know to what package to add the global
				if loc := rePkg.FindIndex(line); loc != nil {
					if (commentLoc != nil && commentLoc[0] < loc[0]) ||
						(multiCommentOpenLoc != nil && multiCommentOpenLoc[0] < loc[0]) ||
						(multiCommentCloseLoc != nil && multiCommentCloseLoc[0] > loc[0]) {
						// then it's commented out
						continue
					}
					
					rePkgName := regexp.MustCompile("(^|[\\s])package\\s+([_a-zA-Z][_a-zA-Z0-9]*)")

					if match := rePkgName.FindStringSubmatch(string(line)); match != nil {
						if pkg, err := cxgo0.PRGRM0.GetPackage(match[len(match) - 1]); err != nil {
							// then it hasn't been added
							prePkg = MakePackage(match[len(match) - 1])
							cxgo0.PRGRM0.AddPackage(prePkg)
						} else {
							prePkg = pkg
						}
					}
				}
				
				if locs := reBodyOpen.FindAllIndex(line, -1); locs != nil {
					for _, loc := range locs {
						if !(multiCommentCloseLoc != nil && multiCommentCloseLoc[0] > loc[0]) {
							// then it's outside of a */, e.g. `*/ }`
							if (commentLoc == nil && multiCommentOpenLoc == nil && multiCommentCloseLoc == nil) ||
								(commentLoc != nil && commentLoc[0] > loc[0]) ||
								(multiCommentOpenLoc != nil && multiCommentOpenLoc[0] > loc[0]) ||
								(multiCommentCloseLoc != nil && multiCommentCloseLoc[0] < loc[0]) {
								// then we have an uncommented opening bracket
								inBlock++
							}
						}
					}
				}

				if locs := reBodyClose.FindAllIndex(line, -1); locs != nil {
					for _, loc := range locs {
						if !(multiCommentCloseLoc != nil && multiCommentCloseLoc[0] > loc[0]) {
							if (commentLoc == nil && multiCommentOpenLoc == nil && multiCommentCloseLoc == nil) ||
								(commentLoc != nil && commentLoc[0] > loc[0]) ||
								(multiCommentOpenLoc != nil && multiCommentOpenLoc[0] > loc[0]) ||
								(multiCommentCloseLoc != nil && multiCommentCloseLoc[0] < loc[0]) {
								// then we have an uncommented closing bracket
								inBlock--
							}
						}
					}
				}

				// we could have this situation: {var local i32}
				// but we don't care about this, as the later passes will throw an error as it's invalid syntax
				
				if loc := rePkg.FindIndex(line); loc != nil {
					if (commentLoc != nil && commentLoc[0] < loc[0]) ||
						(multiCommentOpenLoc != nil && multiCommentOpenLoc[0] < loc[0]) ||
						(multiCommentCloseLoc != nil && multiCommentCloseLoc[0] > loc[0]) {
						// then it's commented out
						continue
					}
					
					rePkgName := regexp.MustCompile("(^|[\\s])package\\s+([_a-zA-Z][_a-zA-Z0-9]*)")


					if match := rePkgName.FindStringSubmatch(string(line)); match != nil {
						if pkg, err := cxgo0.PRGRM0.GetPackage(match[len(match) - 1]); err != nil {
							// it should be already present
							panic(err)
						} else {
							prePkg = pkg
						}
					}
				}

				// finally, if we read a "var" and we're in global scope, we add the global without any type
				// the type will be determined later on
				if loc := reGlbl.FindIndex(line); loc != nil {
					if (commentLoc != nil && commentLoc[0] < loc[0]) ||
						(multiCommentOpenLoc != nil && multiCommentOpenLoc[0] < loc[0]) ||
						(multiCommentCloseLoc != nil && multiCommentCloseLoc[0] > loc[0]) || inBlock != 0 {
						// then it's commented out or inside a block
						continue
					}

					reGlblName := regexp.MustCompile("(^|[\\s])var\\s([_a-zA-Z][_a-zA-Z0-9]*)")

					if match := reGlblName.FindStringSubmatch(string(line)); match != nil {
						if _, err := prePkg.GetGlobal(match[len(match) - 1]); err != nil {
							// then it hasn't been added
							arg := MakeArgument(match[len(match) - 1], "", 0)
							arg.Offset = -1
							arg.Package = prePkg
							prePkg.AddGlobal(arg)
						}
					}
				}
			}
		}

		// cxgo0.Parse(allSC)
		for i, source := range sourceCodeCopy {
			source = source + "\n"
			if len(fileNames) > 0 {
				cxgo0.CurrentFileName = fileNames[i]
			}
			parseErrors += cxgo0.Parse(source)
		}
	}

	PRGRM = cxgo0.PRGRM0
	if FoundCompileErrors || parseErrors > 0 {
		os.Exit(CX_COMPILATION_ERROR)
	}

	if osPkg, err := PRGRM.GetPackage(OS_PKG); err == nil {

		arg0 := MakeArgument(OS_ARGS, "", -1).AddType(TypeNames[TYPE_UNDEFINED])
		arg0.Package = osPkg

		arg1 := MakeArgument(OS_ARGS, "", -1).AddType(TypeNames[TYPE_STR])
		arg1 = DeclarationSpecifiers(arg1, 0, DECL_BASIC)
		arg1 = DeclarationSpecifiers(arg1, 0, DECL_SLICE)


		DeclareGlobalInPackage(osPkg, arg0, arg1, nil, false)
	}

	// parsing all source code files
	for i, source := range sourceCodeCopy {
		source = source + "\n"
		LineNo = 1
		b := bytes.NewBufferString(source)
		if len(fileNames) > 0 {
			CurrentFile = fileNames[i]
		}
		parseErrors += yyParse(NewLexer(b))
	}

	if FoundCompileErrors || parseErrors > 0 {
		os.Exit(CX_COMPILATION_ERROR)
	}

	if len(sourceCode) == 0 {
		mod := MakePackage(MAIN_PKG)
		PRGRM.AddPackage(mod)
		fn := MakeFunction(MAIN_FUNC)
		mod.AddFunction(fn)

		ReplTargetFn = MAIN_FUNC
	} else {
		if _, err := PRGRM.GetFunction(MAIN_FUNC, MAIN_PKG); err == nil {
			ReplTargetFn = MAIN_FUNC
		} else {
			// then it's a library, not an app
		}
	}

	// adding *init function that initializes all the global variables
	addInitFunction(PRGRM)
	
	LineNo = 0

	if FoundCompileErrors {
		os.Exit(CX_COMPILATION_ERROR)
	}

	if options.replMode || len(sourceCode) == 0 {
		repl()
	} else if !CompileMode && !BaseOutput && len(sourceCode) > 0 {
<<<<<<< HEAD
		if InterpretMode {
			if err := PRGRM.RunCompiled(0, cxArgs); err != nil {
				fmt.Println(err)
				repl()
			}
		} else {
			if options.blockchainMode {
				PRGRM.RunCompiled(0, cxArgs)
				s := Serialize(PRGRM)
				fiberInit.StartCXCoin(s)
			} else {
				err := PRGRM.RunCompiled(0, cxArgs)
				if err != nil {
					panic(err)
				}
			}
			if AssertFailed() {
				os.Exit(CX_ASSERT)
			}
=======
		if err := PRGRM.RunCompiled(0, cxArgs); err != nil {
			panic(err)
		}
		if AssertFailed() {
			os.Exit(CX_ASSERT)
>>>>>>> f32bfa24
		}
	}
	
	if BaseOutput {
		//PRGRM.Compile(true)
	}
	if CompileMode {
		baseFilename := fmt.Sprintf("%s.go", compileOutput)
		build := exec.Command("go", "build", baseFilename)
		build.Run()
		removeBase := exec.Command("rm", baseFilename)
		removeBase.Run()
	}
}<|MERGE_RESOLUTION|>--- conflicted
+++ resolved
@@ -211,11 +211,9 @@
 	. "github.com/skycoin/cx/cx"
 	. "github.com/skycoin/cx/cxgo/actions"
 	"github.com/skycoin/cx/cxgo/cxgo0"
-<<<<<<< HEAD
+
 	// "github.com/skycoin/cx/src/interpreted"
 	"github.com/skycoin/fiber-init/cmd/fiber-init"
-=======
->>>>>>> f32bfa24
 )
 
 const VERSION = "0.6.1"
@@ -1046,33 +1044,18 @@
 	if options.replMode || len(sourceCode) == 0 {
 		repl()
 	} else if !CompileMode && !BaseOutput && len(sourceCode) > 0 {
-<<<<<<< HEAD
-		if InterpretMode {
-			if err := PRGRM.RunCompiled(0, cxArgs); err != nil {
-				fmt.Println(err)
-				repl()
-			}
+		if options.blockchainMode {
+			PRGRM.RunCompiled(0, cxArgs)
+			s := Serialize(PRGRM)
+			fiberInit.StartCXCoin(s)
 		} else {
-			if options.blockchainMode {
-				PRGRM.RunCompiled(0, cxArgs)
-				s := Serialize(PRGRM)
-				fiberInit.StartCXCoin(s)
-			} else {
-				err := PRGRM.RunCompiled(0, cxArgs)
-				if err != nil {
-					panic(err)
-				}
-			}
-			if AssertFailed() {
-				os.Exit(CX_ASSERT)
-			}
-=======
-		if err := PRGRM.RunCompiled(0, cxArgs); err != nil {
-			panic(err)
+			err := PRGRM.RunCompiled(0, cxArgs)
+			if err != nil {
+				panic(err)
+			}
 		}
 		if AssertFailed() {
 			os.Exit(CX_ASSERT)
->>>>>>> f32bfa24
 		}
 	}
 	
