package main

import (
	"flag"
	"fmt"
	"os"
	"path/filepath"
)

type cxCmdFlags struct {
	baseOutput          bool
	compileMode         bool
	compileOutput       string
	newProject          bool
	replMode            bool
	signalClientMode    bool
	signalClientID      int
	signalServerAddress string
	webMode             bool
	ideMode             bool
	webPersistentMode   bool
	printHelp           bool
	printVersion        bool
	tokenizeMode        bool
	initialHeap         string
	maxHeap             string
	stackSize           string
}

func defaultCmdFlags() cxCmdFlags {
	return cxCmdFlags{
		baseOutput:          false,
		compileMode:         false,
		compileOutput:       "",
		newProject:          false,
		replMode:            false,
		signalClientMode:    false,
		signalClientID:      1,
		signalServerAddress: "localhost:7999",
		webMode:             false,
		ideMode:             false,
		webPersistentMode:   false,
		printHelp:           false,
		printVersion:        false,
	}
}

func registerFlags(options *cxCmdFlags) {
	args := os.Args
	if len(args) <= 1 {
		options.replMode = true
	}

	flag.BoolVar(&options.printVersion, "version", options.printVersion, "Print CX version")
	flag.BoolVar(&options.printVersion, "v", options.printVersion, "alias for -version")
	// flag.BoolVar(&options.printHelp, "help", options.printHelp, "Print CX version")
	// flag.BoolVar(&options.printHelp, "h", options.printHelp, "alias for -help")
	flag.BoolVar(&options.baseOutput, "base", options.baseOutput, "generate a 'out.cx.go' file with the transcompiled CX base source code.")
	flag.BoolVar(&options.baseOutput, "b", options.baseOutput, "alias for -base")
	flag.BoolVar(&options.tokenizeMode, "tokenize", options.tokenizeMode, "generate a 'out.cx.txt' text file with parsed tokens")
	flag.BoolVar(&options.tokenizeMode, "t", options.tokenizeMode, "alias for -tokenize")
	flag.BoolVar(&options.compileMode, "compile", options.compileMode, "generate a 'out' executable file of the program")
	flag.BoolVar(&options.compileMode, "c", options.compileMode, "alias for -compile")
	flag.StringVar(&options.compileOutput, "co", options.compileOutput, "alias for -compile-output")
	flag.BoolVar(&options.newProject, "new", options.newProject, "Creates a new project located at $CXPATH/src")
	flag.BoolVar(&options.newProject, "n", options.newProject, "alias for -new")
	flag.BoolVar(&options.replMode, "repl", options.replMode, "Loads source files into memory and starts a read-eval-print loop")
	flag.BoolVar(&options.replMode, "r", options.replMode, "alias for -repl")
	flag.BoolVar(&options.webMode, "web", options.webMode, "Start CX as a web service.")
	flag.BoolVar(&options.webMode, "w", options.webMode, "alias for -web")
	flag.BoolVar(&options.ideMode, "ide", options.ideMode, "Start CX as a web service, and Leaps service start also.")
<<<<<<< HEAD
	flag.BoolVar(&options.webPersistentMode, "pw", options.webPersistentMode, "Start CX as a web service with a persistent web REPL session")
=======
	flag.BoolVar(&options.webPersistantMode, "pw", options.webPersistantMode, "Start CX as a web service with a persistent web REPL session")
	flag.StringVar(&options.initialHeap, "heap-initial", options.initialHeap, "Set the initial heap for the CX virtual machine")
	flag.StringVar(&options.initialHeap, "hi", options.initialHeap, "alias for -initial-heap")
	flag.StringVar(&options.maxHeap, "heap-max", options.maxHeap, "Set the max heap for the CX virtual machine")
	flag.StringVar(&options.maxHeap, "hm", options.maxHeap, "alias for -max-heap")
	flag.StringVar(&options.stackSize, "stack-size", options.stackSize, "Set the stack size for the CX virtual machine")
	flag.StringVar(&options.stackSize, "ss", options.stackSize, "alias for -stack-size")
>>>>>>> 0a44dbbc
	// viscript options
	// flag.BoolVar(&options.signalClientMode, "signal-client", options.signalClientMode, "Run signal client")
	// flag.IntVar(&options.signalClientID, "signal-client-id", options.signalClientID, "Id of signal client (default 1)")
	// flag.StringVar(&options.signalServerAddress, "signal-client-address", options.signalServerAddress, "Address of signal server (default 'localhost:7999')")
}

func printHelp() {
	fmt.Printf(`Usage: cx [options] [source-files]

CX options:
-b, --base                        Generate a "out.cx.go" file with the transcompiled CX Base source code.
-c, --compile                     Generate a "out" executable file of the program.
-co, --compile-output FILENAME    Specifies the filename for the generated executable.
-h, --help                        Prints this message.
-n, --new                         Creates a new project located at $CXPATH/src
-r, --repl                        Loads source files into memory and starts a read-eval-print loop.
-w, --web                         Start CX as a web service.
-ide, --ide						            Start CX as a web service, and Leaps service start also.

Signal options:
-signal-client                   Run signal client
-signal-client-id UINT           Id of signal client (default 1)
-signal-server-address STRING    Address of signal server (default "localhost:7999")

Notes:
* Options --compile and --repl are mutually exclusive.
* Option --web makes every other flag to be ignored.
`)
}

func parseArgsForCX(args []string) (cxArgs []string, sourceCode []*os.File, fileNames []string) {
	for _, arg := range args {
		if len(arg) > 2 && arg[:2] == "++" {
			cxArgs = append(cxArgs, arg)
			continue
		}
		fi, err := os.Stat(arg)
		_ = err

		if err != nil {
			panic(err)
		}

		switch mode := fi.Mode(); {
		case mode.IsDir():
			var fileList []string

			err := filepath.Walk(arg, func(path string, f os.FileInfo, err error) error {
				fileList = append(fileList, path)
				return nil
			})

			if err != nil {
				panic(err)
			}

			for _, path := range fileList {
				file, err := os.Open(path)

				if err != nil {
					panic(err)
				}

				fiName := file.Name()
				fiNameLen := len(fiName)

				if fiNameLen > 2 && fiName[fiNameLen-3:] == ".cx" {
					// only loading .cx files
					sourceCode = append(sourceCode, file)
					fileNames = append(fileNames, fiName)
				}
			}
		case mode.IsRegular():
			file, err := os.Open(arg)

			if err != nil {
				panic(err)
			}

			fileNames = append(fileNames, file.Name())
			sourceCode = append(sourceCode, file)
		}
	}
	return
}

func printVersion() {
	fmt.Println("CX version", VERSION)
}<|MERGE_RESOLUTION|>--- conflicted
+++ resolved
@@ -69,9 +69,6 @@
 	flag.BoolVar(&options.webMode, "web", options.webMode, "Start CX as a web service.")
 	flag.BoolVar(&options.webMode, "w", options.webMode, "alias for -web")
 	flag.BoolVar(&options.ideMode, "ide", options.ideMode, "Start CX as a web service, and Leaps service start also.")
-<<<<<<< HEAD
-	flag.BoolVar(&options.webPersistentMode, "pw", options.webPersistentMode, "Start CX as a web service with a persistent web REPL session")
-=======
 	flag.BoolVar(&options.webPersistantMode, "pw", options.webPersistantMode, "Start CX as a web service with a persistent web REPL session")
 	flag.StringVar(&options.initialHeap, "heap-initial", options.initialHeap, "Set the initial heap for the CX virtual machine")
 	flag.StringVar(&options.initialHeap, "hi", options.initialHeap, "alias for -initial-heap")
@@ -79,7 +76,6 @@
 	flag.StringVar(&options.maxHeap, "hm", options.maxHeap, "alias for -max-heap")
 	flag.StringVar(&options.stackSize, "stack-size", options.stackSize, "Set the stack size for the CX virtual machine")
 	flag.StringVar(&options.stackSize, "ss", options.stackSize, "alias for -stack-size")
->>>>>>> 0a44dbbc
 	// viscript options
 	// flag.BoolVar(&options.signalClientMode, "signal-client", options.signalClientMode, "Run signal client")
 	// flag.IntVar(&options.signalClientID, "signal-client-id", options.signalClientID, "Id of signal client (default 1)")
