package actions

import (
	. "github.com/skycoin/cx/cx"
)

// DeclareGlobal() creates a global variable in the current package.
//
// If `doesInitialize` is true, then `initializer` is used to initialize the
// new variable. This function is a wrapper around DeclareGlobalInPackage()
// which does the real work.
//
// FIXME: This function should be merged with DeclareGlobalInPackage.
//        Just use pkg=nil to indicate that CurrentPackage should be used.
//
func DeclareGlobal(declarator *CXArgument, declaration_specifiers *CXArgument,
	           initializer []*CXExpression, doesInitialize bool) {
	pkg, err := PRGRM.GetCurrentPackage()
	if err != nil {
		panic(err)
	}

	DeclareGlobalInPackage(pkg, declarator, declaration_specifiers, initializer, doesInitialize)
}

// DeclareGlobalInPackage() creates a global variable in a specified package
//
// If `doesInitialize` is true, then `initializer` is used to initialize the
// new variable.
//
func DeclareGlobalInPackage(pkg *CXPackage,
			    declarator *CXArgument, declaration_specifiers *CXArgument,
			    initializer []*CXExpression, doesInitialize bool) {
	declaration_specifiers.Package = pkg

	// Treat the name a bit different whether it's defined already or not.
	if glbl, err := pkg.GetGlobal(declarator.Name); err == nil {
		// The name is already defined.

		if glbl.Offset < 0 || glbl.Size == 0 || glbl.TotalSize == 0 {
			// then it was only added a reference to the symbol
			var offExpr []*CXExpression
			if declaration_specifiers.IsSlice {
				offExpr = WritePrimary(declaration_specifiers.Type,
					make([]byte, declaration_specifiers.Size), true)
			} else {
				offExpr = WritePrimary(declaration_specifiers.Type,
					make([]byte, declaration_specifiers.TotalSize), true)
			}

			glbl.Offset = offExpr[0].Outputs[0].Offset
			glbl.PassBy = offExpr[0].Outputs[0].PassBy
			// glbl.Package = offExpr[0].Outputs[0].Package
		}

		if doesInitialize {
			// then we just re-assign offsets
			if initializer[len(initializer)-1].Operator == nil {
				// then it's a literal
				declaration_specifiers.Name = glbl.Name
				declaration_specifiers.Offset = glbl.Offset
				declaration_specifiers.PassBy = glbl.PassBy
				declaration_specifiers.Package = glbl.Package

				*glbl = *declaration_specifiers

				initializer[len(initializer)-1].AddInput(initializer[len(initializer)-1].Outputs[0])
				initializer[len(initializer)-1].Outputs = nil
				initializer[len(initializer)-1].AddOutput(glbl)
				initializer[len(initializer)-1].Operator = Natives[OP_IDENTITY]
				initializer[len(initializer)-1].Package = glbl.Package

				SysInitExprs = append(SysInitExprs, initializer...)
			} else {
				// then it's an expression
				declaration_specifiers.Name = glbl.Name
				declaration_specifiers.Offset = glbl.Offset
				declaration_specifiers.PassBy = glbl.PassBy
				declaration_specifiers.Package = glbl.Package

				*glbl = *declaration_specifiers

				if initializer[len(initializer)-1].IsStructLiteral {
					initializer = StructLiteralAssignment([]*CXExpression{&CXExpression{Outputs: []*CXArgument{glbl}}}, initializer)
				} else {
					initializer[len(initializer)-1].Outputs = nil
					initializer[len(initializer)-1].AddOutput(glbl)
				}

				SysInitExprs = append(SysInitExprs, initializer...)
			}
		} else {
			// we keep the last value for now
			declaration_specifiers.Name = glbl.Name
			declaration_specifiers.Offset = glbl.Offset
			declaration_specifiers.PassBy = glbl.PassBy
			declaration_specifiers.Package = glbl.Package
			*glbl = *declaration_specifiers
		}
	} else {
		// then it hasn't been defined
		var offExpr []*CXExpression
		if declaration_specifiers.IsSlice {
			offExpr = WritePrimary(declaration_specifiers.Type, make([]byte, declaration_specifiers.Size), true)
		} else {
			offExpr = WritePrimary(declaration_specifiers.Type, make([]byte, declaration_specifiers.TotalSize), true)
		}
		if doesInitialize {
			if initializer[len(initializer)-1].Operator == nil {
				// then it's a literal

				declaration_specifiers.Name = declarator.Name
				declaration_specifiers.FileLine = declarator.FileLine
				declaration_specifiers.Offset = offExpr[0].Outputs[0].Offset
				declaration_specifiers.Size = offExpr[0].Outputs[0].Size
				declaration_specifiers.TotalSize = offExpr[0].Outputs[0].TotalSize
				declaration_specifiers.Package = pkg

				initializer[len(initializer)-1].Operator = Natives[OP_IDENTITY]
				initializer[len(initializer)-1].AddInput(initializer[len(initializer)-1].Outputs[0])
				initializer[len(initializer)-1].Outputs = nil
				initializer[len(initializer)-1].AddOutput(declaration_specifiers)

				pkg.AddGlobal(declaration_specifiers)

				SysInitExprs = append(SysInitExprs, initializer...)
			} else {
				// then it's an expression
				declaration_specifiers.Name = declarator.Name
				declaration_specifiers.FileLine = declarator.FileLine
				declaration_specifiers.Offset = offExpr[0].Outputs[0].Offset
				declaration_specifiers.Size = offExpr[0].Outputs[0].Size
				declaration_specifiers.TotalSize = offExpr[0].Outputs[0].TotalSize
				declaration_specifiers.Package = pkg

				if initializer[len(initializer)-1].IsStructLiteral {
					initializer = StructLiteralAssignment([]*CXExpression{&CXExpression{Outputs: []*CXArgument{declaration_specifiers}}}, initializer)
				} else {
					initializer[len(initializer)-1].Outputs = nil
					initializer[len(initializer)-1].AddOutput(declaration_specifiers)
				}

				pkg.AddGlobal(declaration_specifiers)
				SysInitExprs = append(SysInitExprs, initializer...)
			}
		} else {
			// offExpr := WritePrimary(declaration_specifiers.Type, make([]byte, declaration_specifiers.Size), true)
			// exprOut := expr[0].Outputs[0]

			declaration_specifiers.Name = declarator.Name
			declaration_specifiers.FileLine = declarator.FileLine
			declaration_specifiers.Offset = offExpr[0].Outputs[0].Offset
			declaration_specifiers.Size = offExpr[0].Outputs[0].Size
			declaration_specifiers.TotalSize = offExpr[0].Outputs[0].TotalSize
			declaration_specifiers.Package = pkg

			pkg.AddGlobal(declaration_specifiers)
		}
	}
}

// DeclareStruct takes a name of a struct and a slice of fields representing
// the members and adds the struct to the package.
//
func DeclareStruct(ident string, strctFlds []*CXArgument) {
	// Make sure we are inside a package.
	pkg, err := PRGRM.GetCurrentPackage()
	if err != nil {
		// FIXME: Should give a relevant error message
		panic(err)
	}

	// Make sure a struct with the same name is not yet defined.
	strct, err := PRGRM.GetStruct(ident, pkg.Name)
	if err != nil {
		// FIXME: Should give a relevant error message
		panic(err)
	}

	strct.Fields = nil
	strct.Size = 0
	for _, fld := range strctFlds {
		if _, err := strct.GetField(fld.Name); err == nil {
			println(CompilationError(fld.FileName, fld.FileLine), "Multiply defined struct field:", fld.Name)
		} else {
			strct.AddField(fld)
		}
	}
}

// DeclarePackage() switches the current package in the program.
//
func DeclarePackage(ident string) {
	// Add a new package to the program if it's not previously defined.
	if pkg, err := PRGRM.GetPackage(ident); err != nil {
		pkg = MakePackage(ident)
		PRGRM.AddPackage(pkg)
	}

	PRGRM.SelectPackage(ident)
}

// DeclareImport()
//
func DeclareImport(ident string, currentFile string, lineNo int) {
        // Make sure we are inside a package
	pkg, err := PRGRM.GetCurrentPackage()
	if err != nil {
		// FIXME: Should give a relevant error message
		panic(err)
	}

	// If the package is already imported, then there is nothing more to be done.
	if _, err := pkg.GetImport(ident); err == nil {
		return;
	}

	// If the package is already defined in the program, just add it to
	// the program.
	if imp, err := PRGRM.GetPackage(ident); err == nil {
		pkg.AddImport(imp)
		return
	}

	// All packages are read during the first pass of the compilation.  So
	// if we get here during the 2nd pass, it's either a core package or
	// something is wrong.
	if IsCorePackage(ident) {
		imp := MakePackage(ident)
		pkg.AddImport(imp)
		PRGRM.AddPackage(imp)
		PRGRM.CurrentPackage = pkg

		if ident == "aff" {
			AffordanceStructs(imp, currentFile, lineNo)
		}
	} else {
		println(CompilationError(currentFile, lineNo), err.Error())
	}
}

// DeclareLocal() creates a local variable inside a function.
// If `doesInitialize` is true, then `initializer` contains the initial values
// of the variable(s).
//
// Returns a list of expressions that contains the initialization, if any.
//
func DeclareLocal(declarator *CXArgument, declaration_specifiers *CXArgument,
     	          initializer []*CXExpression, doesInitialize bool) []*CXExpression {
	if FoundCompileErrors {
		return nil
	}

<<<<<<< HEAD
		if pkg, err := PRGRM.GetCurrentPackage(); err == nil {
			decl := MakeExpression(nil, declarator.FileName, declarator.FileLine)
			decl.Package = pkg

			declaration_specifiers.Name = declarator.Name
			declaration_specifiers.FileLine = declarator.FileLine
			declaration_specifiers.Package = pkg
			declaration_specifiers.PreviouslyDeclared = true
			decl.AddOutput(declaration_specifiers)
			
			// THEN it's a literal, e.g. var foo i32 = 10;
			// ELSE it's an expression with an operator
			if initializer[len(initializer)-1].Operator == nil {
				// we need to create an expression that links the initializer expressions
				// with the declared variable
				expr := MakeExpression(Natives[OP_IDENTITY], CurrentFile, LineNo)
				expr.Package = pkg

				// declaration_specifiers.Name = declarator.Name
				// declaration_specifiers.FileLine = declarator.FileLine
				// declaration_specifiers.Package = pkg
				// declaration_specifiers.PreviouslyDeclared = true
=======
	declaration_specifiers.IsLocalDeclaration = true

        pkg, err := PRGRM.GetCurrentPackage()
	if err != nil {
		panic(err)
	}
>>>>>>> 9e3d89ad

	if doesInitialize {
		// THEN it's a literal, e.g. var foo i32 = 10;
		// ELSE it's an expression with an operator
		if initializer[len(initializer)-1].Operator == nil {
			// we need to create an expression that links the initializer expressions
			// with the declared variable
			expr := MakeExpression(Natives[OP_IDENTITY], CurrentFile, LineNo)
			expr.Package = pkg

			declaration_specifiers.Name = declarator.Name
			declaration_specifiers.FileLine = declarator.FileLine
			declaration_specifiers.Package = pkg
			declaration_specifiers.PreviouslyDeclared = true

			initOut := initializer[len(initializer)-1].Outputs[0]
			// CX checks the output of an expression to determine if it's being passed
			// by value or by reference, so we copy this property from the initializer's
			// output, in case of something like var foo *i32 = &bar
			declaration_specifiers.PassBy = initOut.PassBy

<<<<<<< HEAD
				initializer[len(initializer)-1] = expr
				// initializer = append(initializer, expr)

				return append([]*CXExpression{decl}, initializer...)
				// return initializer
			} else {
				expr := initializer[len(initializer)-1]

				// declaration_specifiers.Name = declarator.Name
				// declaration_specifiers.FileLine = declarator.FileLine
				// declaration_specifiers.Package = pkg
				// declaration_specifiers.PreviouslyDeclared = true
				
				// THEN the expression has outputs created from the result of
				// handling a dot notation initializer, and it needs to be replaced
				// ELSE we simply add it using `AddOutput`
				if len(expr.Outputs) > 0 {
					expr.Outputs = []*CXArgument{declaration_specifiers}
				} else {
					expr.AddOutput(declaration_specifiers)
				}

				return append([]*CXExpression{decl}, initializer...)
				// return initializer
			}
=======
			expr.AddOutput(declaration_specifiers)
			expr.AddInput(initOut)

			initializer[len(initializer)-1] = expr

			return initializer
>>>>>>> 9e3d89ad
		} else {
			expr := initializer[len(initializer)-1]

			declaration_specifiers.Name = declarator.Name
			declaration_specifiers.FileLine = declarator.FileLine
			declaration_specifiers.Package = pkg
			declaration_specifiers.PreviouslyDeclared = true
				
			// THEN the expression has outputs created from the result of
			// handling a dot notation initializer, and it needs to be replaced
			// ELSE we simply add it using `AddOutput`
			if len(expr.Outputs) > 0 {
				expr.Outputs = []*CXArgument{declaration_specifiers}
			} else {
				expr.AddOutput(declaration_specifiers)
			}

			return initializer
		}
	} else {
		// There is no initialization.
		expr := MakeExpression(nil, declarator.FileName, declarator.FileLine)
		expr.Package = pkg

		declaration_specifiers.Name = declarator.Name
		declaration_specifiers.FileLine = declarator.FileLine
		declaration_specifiers.Package = pkg
		declaration_specifiers.PreviouslyDeclared = true
		expr.AddOutput(declaration_specifiers)

		return []*CXExpression{expr}
	}
}

// DeclarationSpecifiers() is called to build a type of a variable or parameter.
//
// It is called repeatedly while the type is parsed.
//
//   declSpec:  The incoming type
//   arraySize: The size of the array if `opTyp` = DECL_ARRAY
//   opTyp:     The type of modification to `declSpec` (array of, pointer to, ...)
//
// Returns the new type build from `declSpec` and `opTyp`.
//
func DeclarationSpecifiers(declSpec *CXArgument, arraySize int, opTyp int) *CXArgument {
	switch opTyp {
	case DECL_POINTER:
		declSpec.DeclarationSpecifiers = append(declSpec.DeclarationSpecifiers, DECL_POINTER)
		if !declSpec.IsPointer {
			declSpec.IsPointer = true
			declSpec.Size = TYPE_POINTER_SIZE
			declSpec.TotalSize = TYPE_POINTER_SIZE
			declSpec.IndirectionLevels++
		} else {
			pointer := declSpec

			for c := declSpec.IndirectionLevels - 1; c > 0; c-- {
				pointer.IndirectionLevels = c
				pointer.IsPointer = true
			}

			declSpec.IndirectionLevels++

			pointer.Size = TYPE_POINTER_SIZE
			pointer.TotalSize = TYPE_POINTER_SIZE
		}

		return declSpec
	case DECL_ARRAY:
		declSpec.DeclarationSpecifiers = append(declSpec.DeclarationSpecifiers, DECL_ARRAY)
		arg := declSpec
		arg.IsArray = true
		arg.Lengths = append([]int{arraySize}, arg.Lengths...)
		arg.TotalSize = arg.Size * TotalLength(arg.Lengths)

		return arg
	case DECL_SLICE:
		declSpec.DeclarationSpecifiers = append(declSpec.DeclarationSpecifiers, DECL_SLICE)

		arg := declSpec
		arg.IsSlice = true
		arg.IsReference = true
		arg.IsArray = true
		arg.PassBy = PASSBY_REFERENCE

		arg.Lengths = append([]int{0}, arg.Lengths...)
		arg.TotalSize = arg.Size
		arg.Size = TYPE_POINTER_SIZE

		return arg
	case DECL_BASIC:
		arg := declSpec
		// arg.DeclarationSpecifiers = append(arg.DeclarationSpecifiers, DECL_BASIC)
		arg.TotalSize = arg.Size
		return arg
	}

	return nil
}

// DeclarationSpecifiersBasic() returns a type specifier created from one of the builtin types.
//
func DeclarationSpecifiersBasic(typ int) *CXArgument {
	arg := MakeArgument("", CurrentFile, LineNo)
	arg.AddType(TypeNames[typ])
	arg.Type = typ

	arg.Size = GetArgSize(typ)

	if typ == TYPE_AFF {
		// equivalent to slice of strings
		return DeclarationSpecifiers(arg, 0, DECL_SLICE)
	}

	return DeclarationSpecifiers(arg, 0, DECL_BASIC)
}

// DeclarationSpecifiersStruct() declares a struct
func DeclarationSpecifiersStruct(ident string, pkgName string,
				 isExternal bool, currentFile string, lineNo int) *CXArgument {
	pkg, err := PRGRM.GetCurrentPackage()
	if err != nil {
		panic(err)
	}

	if isExternal {
		// custom type in an imported package
		imp, err := pkg.GetImport(pkgName)
		if err != nil {
			panic(err)
		}

		strct, err := PRGRM.GetStruct(ident, imp.Name)
		if err != nil {
			println(CompilationError(currentFile, lineNo), err.Error())
			return nil
		}

		arg := MakeArgument("", currentFile, lineNo)
		arg.Type = TYPE_CUSTOM
		arg.CustomType = strct
		arg.Size = strct.Size
		arg.TotalSize = strct.Size

		arg.Package = pkg
		arg.DeclarationSpecifiers = append(arg.DeclarationSpecifiers, DECL_STRUCT)

		return arg
	} else {
		// custom type in the current package
		strct, err := PRGRM.GetStruct(ident, pkg.Name)
		if err != nil {
			println(CompilationError(currentFile, lineNo), err.Error())
			return nil
		}

		arg := MakeArgument("", currentFile, lineNo)
		arg.Type = TYPE_CUSTOM
		arg.DeclarationSpecifiers = append(arg.DeclarationSpecifiers, DECL_STRUCT)
		arg.CustomType = strct
		arg.Size = strct.Size
		arg.TotalSize = strct.Size
		arg.Package = pkg

		return arg
	}
}<|MERGE_RESOLUTION|>--- conflicted
+++ resolved
@@ -251,37 +251,21 @@
 		return nil
 	}
 
-<<<<<<< HEAD
-		if pkg, err := PRGRM.GetCurrentPackage(); err == nil {
-			decl := MakeExpression(nil, declarator.FileName, declarator.FileLine)
-			decl.Package = pkg
-
-			declaration_specifiers.Name = declarator.Name
-			declaration_specifiers.FileLine = declarator.FileLine
-			declaration_specifiers.Package = pkg
-			declaration_specifiers.PreviouslyDeclared = true
-			decl.AddOutput(declaration_specifiers)
-			
-			// THEN it's a literal, e.g. var foo i32 = 10;
-			// ELSE it's an expression with an operator
-			if initializer[len(initializer)-1].Operator == nil {
-				// we need to create an expression that links the initializer expressions
-				// with the declared variable
-				expr := MakeExpression(Natives[OP_IDENTITY], CurrentFile, LineNo)
-				expr.Package = pkg
-
-				// declaration_specifiers.Name = declarator.Name
-				// declaration_specifiers.FileLine = declarator.FileLine
-				// declaration_specifiers.Package = pkg
-				// declaration_specifiers.PreviouslyDeclared = true
-=======
 	declaration_specifiers.IsLocalDeclaration = true
 
         pkg, err := PRGRM.GetCurrentPackage()
 	if err != nil {
 		panic(err)
 	}
->>>>>>> 9e3d89ad
+
+	decl := MakeExpression(nil, declarator.FileName, declarator.FileLine)
+	decl.Package = pkg
+
+	declaration_specifiers.Name = declarator.Name
+	declaration_specifiers.FileLine = declarator.FileLine
+	declaration_specifiers.Package = pkg
+	declaration_specifiers.PreviouslyDeclared = true
+	decl.AddOutput(declaration_specifiers)
 
 	if doesInitialize {
 		// THEN it's a literal, e.g. var foo i32 = 10;
@@ -292,58 +276,26 @@
 			expr := MakeExpression(Natives[OP_IDENTITY], CurrentFile, LineNo)
 			expr.Package = pkg
 
-			declaration_specifiers.Name = declarator.Name
-			declaration_specifiers.FileLine = declarator.FileLine
-			declaration_specifiers.Package = pkg
-			declaration_specifiers.PreviouslyDeclared = true
-
 			initOut := initializer[len(initializer)-1].Outputs[0]
 			// CX checks the output of an expression to determine if it's being passed
 			// by value or by reference, so we copy this property from the initializer's
 			// output, in case of something like var foo *i32 = &bar
 			declaration_specifiers.PassBy = initOut.PassBy
 
-<<<<<<< HEAD
-				initializer[len(initializer)-1] = expr
-				// initializer = append(initializer, expr)
-
-				return append([]*CXExpression{decl}, initializer...)
-				// return initializer
-			} else {
-				expr := initializer[len(initializer)-1]
-
-				// declaration_specifiers.Name = declarator.Name
-				// declaration_specifiers.FileLine = declarator.FileLine
-				// declaration_specifiers.Package = pkg
-				// declaration_specifiers.PreviouslyDeclared = true
-				
-				// THEN the expression has outputs created from the result of
-				// handling a dot notation initializer, and it needs to be replaced
-				// ELSE we simply add it using `AddOutput`
-				if len(expr.Outputs) > 0 {
-					expr.Outputs = []*CXArgument{declaration_specifiers}
-				} else {
-					expr.AddOutput(declaration_specifiers)
-				}
-
-				return append([]*CXExpression{decl}, initializer...)
-				// return initializer
-			}
-=======
-			expr.AddOutput(declaration_specifiers)
-			expr.AddInput(initOut)
+			// expr.AddOutput(declaration_specifiers)
+			// expr.AddInput(initOut)
 
 			initializer[len(initializer)-1] = expr
 
-			return initializer
->>>>>>> 9e3d89ad
+			// return initializer
+			return append([]*CXExpression{decl}, initializer...)
 		} else {
 			expr := initializer[len(initializer)-1]
 
-			declaration_specifiers.Name = declarator.Name
-			declaration_specifiers.FileLine = declarator.FileLine
-			declaration_specifiers.Package = pkg
-			declaration_specifiers.PreviouslyDeclared = true
+			// declaration_specifiers.Name = declarator.Name
+			// declaration_specifiers.FileLine = declarator.FileLine
+			// declaration_specifiers.Package = pkg
+			// declaration_specifiers.PreviouslyDeclared = true
 				
 			// THEN the expression has outputs created from the result of
 			// handling a dot notation initializer, and it needs to be replaced
@@ -354,7 +306,8 @@
 				expr.AddOutput(declaration_specifiers)
 			}
 
-			return initializer
+			// return initializer
+			return append([]*CXExpression{decl}, initializer...)
 		}
 	} else {
 		// There is no initialization.
