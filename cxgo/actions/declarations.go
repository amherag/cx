--- conflicted
+++ resolved
@@ -7,7 +7,6 @@
 func DeclareGlobal(declarator *CXArgument, declaration_specifiers *CXArgument,
                    initializer []*CXExpression, doesInitialize bool) {
 	if pkg, err := PRGRM.GetCurrentPackage(); err == nil {
-<<<<<<< HEAD
 		DeclareGlobalInPackage(pkg, declarator, declaration_specifiers, initializer, doesInitialize)
 	} else {
 		panic(err)
@@ -18,31 +17,16 @@
 	
 	if glbl, err := PRGRM.GetGlobal(declarator.Name); err == nil {
 		// then it is already defined
-=======
-		declaration_specifiers.Package = pkg
-		
-		if glbl, err := PRGRM.GetGlobal(declarator.Name); err == nil {
-			// then it is already defined
-
-			if glbl.Offset < 0 || glbl.Size == 0 || glbl.TotalSize == 0 {
-				// then it was only added a reference to the symbol
-				var offExpr []*CXExpression
-				if declaration_specifiers.IsSlice {
-					offExpr = WritePrimary(declaration_specifiers.Type,
-							       make([]byte, declaration_specifiers.Size), true)
-				} else {
-					offExpr = WritePrimary(declaration_specifiers.Type,
-							       make([]byte, declaration_specifiers.TotalSize), true)
-				}
->>>>>>> 0c071084
 
 		if glbl.Offset < 0 || glbl.Size == 0 || glbl.TotalSize == 0 {
 			// then it was only added a reference to the symbol
 			var offExpr []*CXExpression
 			if declaration_specifiers.IsSlice {
-				offExpr = WritePrimary(declaration_specifiers.Type, make([]byte, declaration_specifiers.Size), true)
-			} else {
-				offExpr = WritePrimary(declaration_specifiers.Type, make([]byte, declaration_specifiers.TotalSize), true)
+					offExpr = WritePrimary(declaration_specifiers.Type,
+							       make([]byte, declaration_specifiers.Size), true)
+			} else {
+					offExpr = WritePrimary(declaration_specifiers.Type,
+							       make([]byte, declaration_specifiers.TotalSize), true)
 			}
 
 			glbl.Offset = offExpr[0].Outputs[0].Offset
