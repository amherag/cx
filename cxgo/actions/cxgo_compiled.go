--- conflicted
+++ resolved
@@ -1056,13 +1056,8 @@
 			} else {
 				// then left is not a package name
 				if IsCorePackage(left.Name) {
-<<<<<<< HEAD
-					println(ErrorHeader(left.FileName, left.FileLine), fmt.Sprintf("identifier '%s' does not exist", left.Name))
+					println(CompilationError(left.FileName, left.FileLine), fmt.Sprintf("identifier '%s' does not exist", left.Name))
 					os.Exit(CX_COMPILATION_ERROR)
-=======
-					println(CompilationError(left.FileName, left.FileLine), fmt.Sprintf("identifier '%s' does not exist", left.Name))
-					os.Exit(3)
->>>>>>> d8d4f0f2
 					return
 				}
 
@@ -1985,13 +1980,8 @@
 func ProcessSymbolFields (sym *CXArgument, arg *CXArgument) {
 	if len(sym.Fields) > 0 {
 		if arg.CustomType == nil || len(arg.CustomType.Fields) == 0 {
-<<<<<<< HEAD
-			println(ErrorHeader(sym.FileName, sym.FileLine), fmt.Sprintf("'%s' has no fields", sym.Name))
+			println(CompilationError(sym.FileName, sym.FileLine), fmt.Sprintf("'%s' has no fields", sym.Name))
 			os.Exit(CX_COMPILATION_ERROR)
-=======
-			println(CompilationError(sym.FileName, sym.FileLine), fmt.Sprintf("'%s' has no fields", sym.Name))
-			os.Exit(3)
->>>>>>> d8d4f0f2
 		}
 		
 		// checking if fields do exist in their CustomType
@@ -2301,13 +2291,8 @@
 		if _, found := (*symbols)[sym.Package.Name+"."+sym.Name]; !found {
 			if shouldExist {
 				// it should exist. error
-<<<<<<< HEAD
-				println(ErrorHeader(sym.FileName, sym.FileLine) + " identifier '" + sym.Name + "' does not exist")
+				println(CompilationError(sym.FileName, sym.FileLine) + " identifier '" + sym.Name + "' does not exist")
 				os.Exit(CX_COMPILATION_ERROR)
-=======
-				println(CompilationError(sym.FileName, sym.FileLine) + " identifier '" + sym.Name + "' does not exist")
-				os.Exit(3)
->>>>>>> d8d4f0f2
 			}
 
 			sym.Offset = *offset
@@ -2428,13 +2413,8 @@
 					plural3 = "was"
 				}
 
-<<<<<<< HEAD
-				println(ErrorHeader(expr.FileName, expr.FileLine), fmt.Sprintf("operator '%s' expects %d input%s, but %d input argument%s %s provided", opName, len(expr.Operator.Inputs), plural1, len(expr.Inputs), plural2, plural3))
+				println(CompilationError(expr.FileName, expr.FileLine), fmt.Sprintf("operator '%s' expects %d input%s, but %d input argument%s %s provided", opName, len(expr.Operator.Inputs), plural1, len(expr.Inputs), plural2, plural3))
 				os.Exit(CX_COMPILATION_ERROR)
-=======
-				println(CompilationError(expr.FileName, expr.FileLine), fmt.Sprintf("operator '%s' expects %d input%s, but %d input argument%s %s provided", opName, len(expr.Operator.Inputs), plural1, len(expr.Inputs), plural2, plural3))
-				os.Exit(3)
->>>>>>> d8d4f0f2
 			}
 		}
 
@@ -2755,13 +2735,8 @@
 			expr.Operator = op
 		} else if expr.Outputs[0].Fields == nil {
 			// then it's not a possible method call
-<<<<<<< HEAD
-			println(ErrorHeader(CurrentFile, LineNo), err.Error())
+			println(CompilationError(CurrentFile, LineNo), err.Error())
 			os.Exit(CX_COMPILATION_ERROR)
-=======
-			println(CompilationError(CurrentFile, LineNo), err.Error())
-			os.Exit(3)
->>>>>>> d8d4f0f2
 			return nil
 		} else {
 			expr.IsMethodCall = true
