--- conflicted
+++ resolved
@@ -159,15 +159,8 @@
 					out.PreviouslyDeclared = true
 				} else {
 					out = MakeArgument(MakeGenSym(LOCAL_PREFIX), CurrentFile, inpExpr.FileLine).AddType(TypeNames[inpExpr.Operator.Outputs[0].Type])
-<<<<<<< HEAD
-=======
 					out.DeclarationSpecifiers = inpExpr.Operator.Outputs[0].DeclarationSpecifiers
 					
-					// if inpExpr.Operator.Outputs[0].CustomType != nil {
-					// 	out.DeclarationSpecifiers = append(out.DeclarationSpecifiers, DECL_STRUCT)
-					// }
->>>>>>> 33630c26
-
 					out.CustomType = inpExpr.Operator.Outputs[0].CustomType
 
 					if inpExpr.Operator.Outputs[0].CustomType != nil {
@@ -454,18 +447,6 @@
 				expectedType = expectedType[1:]
 			}
 
-<<<<<<< HEAD
-			if GetAssignmentElement(expr.Inputs[i]).CustomType != nil {
-				// then it's custom type
-				receivedType = GetAssignmentElement(expr.Inputs[i]).CustomType.Name
-			} else {
-				// then it's native type
-				receivedType = TypeNames[GetAssignmentElement(expr.Inputs[i]).Type]
-			}
-
-			// if inp.Type != expr.Inputs[i].Type && inp.Type != TYPE_UNDEFINED {
-=======
->>>>>>> 33630c26
 			if expectedType != receivedType && inp.Type != TYPE_UNDEFINED {
 				var opName string
 				if expr.Operator.IsNative {
