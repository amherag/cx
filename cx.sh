#! /bin/sh

# ## Version checking grabbed from dex's script https://github.com/coreos/dex/blob/master/scripts/check-go-version

# VERSION=$( go version )

# UNSUPPORTED=( "go1.2" "go1.3" "go1.4" "go1.5" "go1.6" "go1.7" )

# MAJOR_GOVERSION=$( echo -n "$VERSION" | grep -o 'go1\.[0-9]' || true )
# #FULL_GOVERSION=$( echo -n "$VERSION" | grep -o 'go1\.[0-9|\.]*' || true )

# for V in "${UNSUPPORTED[@]}"; do
#     if [ "$V" = "$MAJOR_GOVERSION" ]; then
#         >&2 echo "FAIL: CX requires Go version 1.8+. Please update your Go installation: https://golang.org/dl/"
#         exit 2
#     fi
# done

# for V in "${KNOWN_INSECURE[@]}"; do
#     if [ "$V" = "$FULL_GOVERSION" ]; then
#         >&2 echo "Go version ${V} has known security vulnerabilities which impact CX. Please update your Go version."
#         exit 2
#     fi
# done

## determining if $GOPATH is set
## if not, use $HOME/go, as `go get` uses this instead
if [ -z ${GOPATH+x} ];
then
    INSTALLATION_PATH=$HOME/go
    echo "NOTE:\t\$GOPATH not set; using: $INSTALLATION_PATH"
else
    INSTALLATION_PATH=$GOPATH
fi

echo "NOTE:\tMake sure to add CX executable's directory at $INSTALLATION_PATH/bin/ to your \$PATH environment variable"

if [ ! -d "$INSTALLATION_PATH/src/github.com/skycoin/skycoin/" ]; then
    echo "NOTE:\tRepository github.com/skycoin/skycoin is not present in $GOPATH"
    echo "NOTE:\tDownloading the repository and installing the package via 'go get github.com/skycoin/skycoin/...'"

    go get github.com/skycoin/skycoin/...

    if [ $? -eq 0 ]; then
        echo "OK:\tPackage github.com/skycoin/skycoin was installed successfully"
    else
        echo "FAIL:\tCouldn't install github.com/skycoin/skycoin"
        exit 0
    fi
fi

if [ ! -d "$INSTALLATION_PATH/src/github.com/go-gl/gl/v2.1/gl" ]; then
    echo "NOTE:\tRepository github.com/go-gl/gl/v2.1/gl is not present in $GOPATH"
    echo "NOTE:\tInstalling it via 'go get github.com/go-gl/gl/v2.1/gl'"
    
    go get github.com/go-gl/gl/v2.1/gl

    if [ $? -eq 0 ]; then
        echo "OK:\tRepository github.com/go-gl/gl/v2.1/gl was installed successfully"
    else
        echo "FAIL:\tCouldn't install github.com/go-gl/gl/v2.1/gl"
        exit 0
    fi
fi

if [ ! -d "$INSTALLATION_PATH/src/github.com/go-gl/glfw/v3.2/glfw" ]; then
    echo "NOTE:\tRepository github.com/go-gl/glfw/v3.2/glfw is not present in $GOPATH"
    echo "NOTE:\tInstalling it via 'go get github.com/go-gl/glfw/v3.2/glfw'"
    
    go get github.com/go-gl/glfw/v3.2/glfw
    
    if [ $? -eq 0 ]; then
        echo "OK:\tRepository github.com/go-gl/glfw/v3.2/glfw was installed successfully"
    else
        echo "FAIL:\tCouldn't install github.com/go-gl/glfw/v3.2/glfw"
        exit 0
    fi
fi

if [ ! -d "$INSTALLATION_PATH/src/github.com/go-gl/gltext" ]; then
    echo "NOTE:\tRepository src/github.com/go-gl/gltext is not present in $GOPATH"
    echo "NOTE:\tInstalling it via 'go get github.com/go-gl/gltext'"
    
    go get github.com/go-gl/gltext
    
    if [ $? -eq 0 ]; then
        echo "OK:\tRepository github.com/go-gl/gltext was installed successfully"
    else
        echo "FAIL:\tCouldn't install github.com/go-gl/gltext"
        exit 0
    fi
fi

if [ ! -d "$INSTALLATION_PATH/src/github.com/blynn/nex" ]; then
    echo "NOTE:\tRepository github.com/blynn/nex is not present in $GOPATH"
    echo "NOTE:\tInstalling it via 'go get github.com/blynn/nex'"
    
    go get github.com/blynn/nex
    
    if [ $? -eq 0 ]; then
        echo "OK:\tRepository github.com/blynn/nex was installed successfully"
    else
        echo "FAIL:\tCouldn't install github.com/blynn/nex"
        exit 0
    fi
fi

if [ ! -d "$INSTALLATION_PATH/src/github.com/cznic/goyacc" ]; then
    echo "NOTE:\tRepository github.com/cznic/goyacc is not present in $GOPATH"
    echo "NOTE:\tInstalling it via 'go get github.com/cznic/goyacc'"
    
    go get github.com/cznic/goyacc
    
    if [ $? -eq 0 ]; then
        echo "OK:\tRepository github.com/cznic/goyacc was installed successfully"
    else
        echo "FAIL:\tCouldn't install github.com/cznic/goyacc"
        exit 0
    fi
fi

if [ ! -d "$INSTALLATION_PATH/src/github.com/skycoin/cx/" ]; then
    echo "NOTE:\tRepository github.com/skycoin/cx is not present in $GOPATH"
    echo "NOTE:\tDownloading the repository and installing the package via 'go get github.com/skycoin/cx/...'"

    go get github.com/skycoin/cx/...
    
    if [ $? -eq 0 ]; then
        echo "OK:\tPackage github.com/skycoin/cx was installed successfully"
    else
        echo "FAIL:\tCouldn't clone into github.com/skycoin/cx"
        exit 0
    fi
fi

git pull origin master

if [ -f "$INSTALLATION_PATH/bin/cx" ]
then
    echo "NOTE:\tRe-compiling CX"
else
    echo "NOTE:\tCompiling CX"
fi

$INSTALLATION_PATH/bin/nex -e $INSTALLATION_PATH/src/github.com/skycoin/cx/cxgo/cxgo0/cxgo0.nex
if [ ! $? -eq 0 ]; then
    echo "FAIL:\tThere was a problem compiling CX's lexical analyzer (first pass)"
    exit 0
fi

$INSTALLATION_PATH/bin/goyacc -o $INSTALLATION_PATH/src/github.com/skycoin/cx/cxgo/cxgo0/cxgo0.go $INSTALLATION_PATH/src/github.com/skycoin/cx/cxgo/cxgo0/cxgo0.y
if [ ! $? -eq 0 ]; then
    echo "FAIL:\tThere was a problem compiling CX's parser (first pass)"
    exit 0
fi

$INSTALLATION_PATH/bin/nex -e $INSTALLATION_PATH/src/github.com/skycoin/cx/cxgo/cxgo.nex
if [ ! $? -eq 0 ]; then
    echo "FAIL:\tThere was a problem compiling CX's lexical analyzer"
    exit 0
fi

$INSTALLATION_PATH/bin/goyacc -o $INSTALLATION_PATH/src/github.com/skycoin/cx/cxgo/cxgo.go $INSTALLATION_PATH/src/github.com/skycoin/cx/cxgo/cxgo.y
if [ ! $? -eq 0 ]; then
    echo "FAIL:\tThere was a problem compiling CX's parser"
    exit 0
fi

<<<<<<< HEAD
go build -tags full -i -o $INSTALLATION_PATH/bin/cx github.com/skycoin/cx/cxgo/
=======
if [ $# -eq 0 ];
then
    go build -tags full -i -o $INSTALLATION_PATH/bin/cx github.com/skycoin/cx/cxgo/
else
    go build -tags $1 -i -o $INSTALLATION_PATH/bin/cx github.com/skycoin/cx/cxgo/
fi

>>>>>>> aec2eb16
if [ $? -eq 0 ]; then
    echo "OK:\tCX was compiled successfully"
else
    echo "FAIL:\tThere was a problem compiling CX"
    exit 0
fi

chmod +x $INSTALLATION_PATH/bin/cx
# go install github.com/skycoin/cx/cxgo/

## checking if $CXPATH is set
if [ -z ${CXPATH+x} ];
then
    CX_PATH=$HOME/cx
    echo "NOTE:\t\$CXPATH not set; using: $CX_PATH"
else
    CX_PATH=$CXPATH
fi

if [ ! -d "$CX_PATH" ]; then
    echo "NOTE:\tCX's workspace (\$CXPATH or $CX_PATH) does not exist"
    echo "NOTE:\tCreating CX's workspace at $CX_PATH"

    mkdir $CX_PATH
    mkdir $CX_PATH/src
    mkdir $CX_PATH/bin
    mkdir $CX_PATH/pkg
    
    if [ $? -eq 0 ]; then
        echo "OK:\tCX's workspace was successfully created"
    else
        echo "FAIL:\tCouldn't create CX's workspace at $CX_PATH"
        exit 0
    fi
fi

echo "NOTE:\tWe recommend you to test your CX installation by running 'cx \$GOPATH/src/github.com/skycoin/cx/tests'"

echo ""
cx -v
echo ""

if [ ! $? -eq 0 ]; then
    echo "FAIL:\tIs CX executable's directory ($INSTALLATION_PATH/bin) in your \$PATH environment variable?"
    exit 0
fi<|MERGE_RESOLUTION|>--- conflicted
+++ resolved
@@ -166,9 +166,6 @@
     exit 0
 fi
 
-<<<<<<< HEAD
-go build -tags full -i -o $INSTALLATION_PATH/bin/cx github.com/skycoin/cx/cxgo/
-=======
 if [ $# -eq 0 ];
 then
     go build -tags full -i -o $INSTALLATION_PATH/bin/cx github.com/skycoin/cx/cxgo/
@@ -176,7 +173,6 @@
     go build -tags $1 -i -o $INSTALLATION_PATH/bin/cx github.com/skycoin/cx/cxgo/
 fi
 
->>>>>>> aec2eb16
 if [ $? -eq 0 ]; then
     echo "OK:\tCX was compiled successfully"
 else
