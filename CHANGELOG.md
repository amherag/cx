--- conflicted
+++ resolved
@@ -7,11 +7,8 @@
 * Fixed issues
   * #54: No compilation error when defining a struct with duplicate fields.
   * #67: No compilation error when var is accessed outside of its declaring scope.
-<<<<<<< HEAD
+  * #69: glfw.GetCursorPos() throws error
   * #102: String concatenation using the + operator doesn't work.
-=======
-  * #69: glfw.GetCursorPos() throws error
->>>>>>> 304125b9
   * #247: No compilation error when variables are inline initialized.
   * #244: Crash when using a constant expression in a slice literal expression.
 	* The problem actually involved the incapability of using expressions as
