# Changelog

### v0.6.3 (NOT YET RELEASED)
* Additions
  * ...
* Libraries
* Fixed issues
  * #292: Compilation error when left hand side of an assignment expression is a struct field.
<<<<<<< HEAD
  * #311: `CurrentFunction` and `CurrentStruct` are causing errors in programs with more than 1 package.
=======
  * #309: Serialization is not taking into account non-default stack sizes.
  * #310: Splitting a serialized program into its blockchain and transaction parts.
  * #312: Deserialization is not setting correctly the sizes for the CallStack, HeapStartsAt and StackSize fields of the CXProgram structure.
>>>>>>> 0365cf82
* Documentation
* IDE
  * Removed the current version of the IDE. We'll move to a textmate-based
    solution in the future.
* Miscellaneous
  * ...

### v0.6.2
* Additions
  * Support for exponents in floating point numbers (f32 and f64). Also
	improved decimal point parsing
	examples: 1.0 1. .1 1e+2 .1e-3
  * Support for multi-dimensional slices.
* Libraries
* Fixed issues
  * #58: No compilation error when indexing an array with a non integral var.
  * #70: Inline field and index "dereferences" to function calls' outputs.
  * #72: Multi-dimensional slices don't work.
  * #76: Using int literal 0 where 0.0 was needed gave no error.
  * #133: Panic when inserting a newline into a string literal.
  * #134: Panic when declaring a variable of an unknown type.
  * #155: Panic when trying to assign return value of a function returning void.
  * #156: Panic when using a function declared in another package without importing the package.
  * #166: Panic when calling a function from another package where the package name alias a local variable name
  * #271: CX floats cannot handle exponents
  * #284: Concatenation of str variables with + operator doesn't work.
  * #285: Short declaration doesn't compile with opcode return value.
  * #288: No compilation error when using float value in place of boolean expression.
  * #289: Panic when package contains duplicate function signature.
* Documentation
* IDE (WiP)
* Miscellaneous
  * CXFX, the game development toolkit, has been moved to its own
	repository at https://github.com/skycoin/FIXME

### v0.6.1
* Additions
  * Support for lexical scoping
  * `if/elseif` and `if/elseif/else` statements now work properly.
* Libraries
* Fixed issues
  * #54: No compilation error when defining a struct with duplicate fields.
  * #67: No compilation error when var is accessed outside of its declaring scope.
  * #69: glfw.GetCursorPos() throws error
  * #82: Empty code blocks (even if they contain commented-out lines) crash like this.
  * #99: Short variable declarations are not working with calls to methods or functions.
  * #102: String concatenation using the + operator doesn't work.
  * #135: No compilation error when using arithmetic operators on struct instances.
  * #153: Panic in when assigning an empty initializer list to a []i32 variable.
  * #169: No compilation error when assigning a i32 value to a []i32 variable.
  * #170: No compilation error when comparing value of different types.
  * #247: No compilation error when variables are inline initialized.
  * #244: Crash when using a constant expression in a slice literal expression.
	* The problem actually involved the incapability of using expressions as
	values in slice literals
* Documentation
* IDE (WiP)
* Miscellaneous

### v0.6
* Additions
  * Serialization and deserialization
  * Functions as first-class objects
  * Callbacks
  * Improve error reporting system
  * Add slice resize/copy/insert/remove functions
  * Add ReadF32Slice (gl.BufferData and gl.BufferSubData accept slice arguments)
  * Add slice helpers
  * Switch len and size in slice header to avoid unecessary alloc/copy.
  * Refactor cx/op_und.go::op_append
  * Refactor cx/utilities.go::WriteToSlice
  * Add runtime bound checks on slices
  * Print exit code string when a runtime error is thrown
  * CX process returns CX_RUNTIME_* exit code when a runtime error is thrown
  * Add strerror opcode returning a string matching the CX_* error code passed as argument
* Libraries
  * Added GIF support to OpenGL
* Fixed issues
  * #32: Panic if return value is used in an expression
  * #40: Slice keeps growing though it's cleared inside the loop
  * #41: Scope not working in loops
  * #50: No compilation error when using an invalid identifier
  * #51: Silent name clash between packages
  * #52: Some implicit casts were not being caught at compile time
  * #53: CX was not catching an error involving invalid indirections
  * #55: Single character declarations are now allowed
  * #59: Fields of a struct returned by a function call can now be accessed
  * #61: No compilation error when passing *i32 as an i32 arg and conversely
  * #62: No compilation error when dereferencing an i32 var
  * #63: Fixed a problem where inline initializations didn't work with dereferences
  * #65: Return statements now work in CX, with and without return arguments
  * #77: Fixed errors related to sending references of structs to functions and
        assigning references to struct literals
  * #101: Using different types in shorthands now throws an error
  * #104: Dubious error message when indexing an array with a substraction expression
  * #105: Dubious error message when inline initializing a slice
  * #108: Solved a bug that occured when two functions were named the same in
    different packages
  * #131: Problem with struct literals in short variable declarations
  * #132: Short declarations can now be assigned values coming from function calls
  * #154: Sending pointers to slices to functions is now possible
  * #167: Passing the address of a slice element is now possible
  * #199: Trying to call an undefined function no longer throws a segfault
  * #214: Fixed an error related to type deduction in references to struct fields
  * #218: Type checking now works with receiving variables of unexpected types
* Documentation
  * CONTRIBUTING.md: Information about how to contribute to CX
* IDE (WiP)
  * Added a simple guide
* CX GUI helper moved to its own repository at https://github.com/skycoin/cx-gui-helper

### v0.5.18 [2018-11-27 Tue 21:33]
* **Affordances**:
  * Support for `affordances-of`: argument -> argument
  * Support for `affordances-of`: argument -> program
  * Support for `affordances-of`: argument -> struct
  * Support for `affordances-on`: argument -> argument
* `break`: Implemented
* `continue`: Implemented
* `printf`: Added %v format directive which tries to deduce an argument's type and prints its value
* `printf()`: Tell the type and value of extra arguments
* **Labels**: can now be anywhere in a function's block of statements
* Fixed issues:
  * Fix #39: Short-variable declarations now work properly with arrays, e.g. `bar := foo[0]`
  * Fix #49: Trying to access fields of non-struct instances now throws an appropriate error
  * Fix #84: `++` suffix operator now working
  * Fix #92: Conflict when calling multiple callbacks using GLFW
  * Fix #98: CX now throws an error when trying to redeclare a variable
  * Fix #112: `printf` now prints either a `MISSING` or `EXTRA` when there are
              fewer or more arguments than format directives, respectively
  * Fix #120: CX was throwing redeclaration errors in multiple return expressions

### v0.5.17
* Fixed issues:
  * Fix #90: `goto` now works properly on Windows
  * Fix #91: Methods with pointer receivers are working now
  * Fix #111: Trying to use global variables from other packages is no longer
              allowed without their owner package prefixed to them, i.e. `foo` was
	      allowed, now it must be written as `pkg.foo`<|MERGE_RESOLUTION|>--- conflicted
+++ resolved
@@ -6,13 +6,10 @@
 * Libraries
 * Fixed issues
   * #292: Compilation error when left hand side of an assignment expression is a struct field.
-<<<<<<< HEAD
-  * #311: `CurrentFunction` and `CurrentStruct` are causing errors in programs with more than 1 package.
-=======
   * #309: Serialization is not taking into account non-default stack sizes.
   * #310: Splitting a serialized program into its blockchain and transaction parts.
+  * #311: `CurrentFunction` and `CurrentStruct` are causing errors in programs with more than 1 package.
   * #312: Deserialization is not setting correctly the sizes for the CallStack, HeapStartsAt and StackSize fields of the CXProgram structure.
->>>>>>> 0365cf82
 * Documentation
 * IDE
   * Removed the current version of the IDE. We'll move to a textmate-based
