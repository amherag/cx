# Changelog

### v0.7.2 (NOT YET RELEASED)
* Additions
  * CX package manager:
    - Added a flag for setting a CX workspace. This flag overrides the environment variable .
	- Import statements are now aware of the possibility of importing libraries that are defined in a CX workspace.
	- If the user has not set a CXPATH through an environment variable or --cxpath flag, CX will use by default `~/cx` and create all the necessary subdirectories.
	- If the directory supplied by the user to be used as CXPATH does not contain the following subdirectories: `src/`, `pkg/` and `bin/`, CX will create these subdirectories.
* Changes
  * Removed cx-games as a module. It was just confusing as users would be
    redirected to an outdated version of the repo and the games are already
    mentioned in the README.
<<<<<<< HEAD
  * Improvements to `PrintProgram` (the function associated to the meta-command `:dp` in the REPL); the types printed to input/output parameters now print indexes, dereferences to fields and if they come from an external package.
=======
  * Multidimensional array literals are now working properly.
>>>>>>> d6711343
* Libraries
  * ...
* Fixed issues
  * #419: Initializing array or slice with values equivalent to nil.
  * #481: Array literals: Problem with temporary variables in multi-dimensional arrays.
* Documentation
  * ...
* Miscellaneous
  * ...

### v0.7.1 released 2019-07-26
* Additions
  * Added capability of storing heap objects in a CX chain's program state.
  * Added a function that prints information about the heap for debugging purposes (`debugHeap` in cx/utilities.go).
* Changes
  * Redesign of CX's garbage collector.
  * Changes to several functions that relied on allocating objects on the heap.
  * In previous versions of CX the data segment was living inside the heap segment. Now the data segment is properly separated from the heap segment.
  * Moved CX book sources to github.com/skycoin/cx-book. The releases and any code updates will be pushed to that repository.
    * The README file notifies the users about this change.
* Libraries
  * ...
* Fixed issues
  * #286: Compilation error when struct field is named 'input' or 'output'
  * #323: Installation issues on Windows after merging #320
* Documentation
  * ...
* Miscellaneous
  * ...

### v0.7.0 released 2019-06-15
* Additions
  * CX can now generate addresses to be used by CX chains.
  * New debug option --debug-lexer or -Dl to see which tokens that are
	returned by the lexer.
* Changes
  * Removed `cmd/cli`. The CX executable should now be used to generate CX chain addresses.
  * Running a CX chain with the --broadcast flag no longer runs the transaction code locally; it simply
	broadcasts the transaction code and it is run in the peer node to update the program state. If the user
	wants to test transaction code, the --transaction flag must be used.
  * Updated the style of the CX roadmap.
  * Changed max transaction size to 128 Mb. CX chains are storing their program state in two different unspent outputs in their skycoin fork. This means that if a CX program to be stored on a CX chain needs 64 Mb, then the CX chain will need at least a max transaction size of 128 Mb. This behavior needs to be corrected immediately in the next version of CX and the user needs a way to set these parameters via flags (they're hardcoded at the moment).
* Libraries
  * ...
* Fixed issues
  * #357: Error running cx in blockchain broadcast mode.
  * #360: Panic when package keyword is misspelled
  * #373: Error in address used to generate a CSRF token. Port was 6001 instead of 6421.
  * #388: Array fail on cx --blockchain.
  * #389: CX chains errors with big programs.
* Documentation
  * New file `documentation/BLOCKCHAIN-OVERVIEW.md` which describes the processes and modules involved in CX chains.
  * The blockchain tutorial
	[documentation/BLOCKCHAIN.md](https://github.com/skycoin/cx/blob/develop/documentation/BLOCKCHAIN.md)
	will be used to reflect the state in the CX source code (`develop` branch)
  * The blockchain tutorial in the
	[wiki](https://github.com/skycoin/cx/wiki/CX-Chains-Tutorial) will
	be used as a tutorial for the latest CX release. 
* Miscellaneous
  * ...

### v0.7beta released 2019-05-19
* Additions
  * First release of CX chains, i.e. CX programs stored on a Skycoin fiber blockchain
  * Added/forked the newcoin and skycoin-cli commands to the CX
    repositoryand adapted it to CX chains.
  * CX can now create a wallet by running `cx --create-wallet --wallet-seed $WALLET_SEED`
  * Added --wallet-id flag. This parameter replaces having to set the WALLET environment variable for CX chains.
* Changes
  * Transaction and block default sizes for CX chains changed from 32 Kb to 5 Mb.
* Libraries
  * Add math bindings for f32 and f64 types: isnan, rand, acos, asin.
  * Add glfw bindings: Fullscreen, GetWindowPos, GetWindowSize, SetFramebufferSizeCallback, SetWindowPosCallback, SetWindowSizeCallback.
* Fixed issues
  * #292: Compilation error when left hand side of an assignment expression is a struct field.
  * #309: Serialization is not taking into account non-default stack sizes.
  * #310: Splitting a serialized program into its blockchain and transaction parts.
  * #311: `CurrentFunction` and `CurrentStruct` are causing errors in programs with more than 1 package.
  * #312: Deserialization is not setting correctly the sizes for the CallStack, HeapStartsAt and StackSize fields of the CXProgram structure.
* Documentation
* IDE
  * Removed the current version of the IDE. We'll move to a textmate-based
    solution in the future.
* Miscellaneous
  * Vendored all external packages

### v0.6.2
* Additions
  * Support for exponents in floating point numbers (f32 and f64). Also
	improved decimal point parsing
	examples: 1.0 1. .1 1e+2 .1e-3
  * Support for multi-dimensional slices.
* Libraries
* Fixed issues
  * #58: No compilation error when indexing an array with a non integral var.
  * #70: Inline field and index "dereferences" to function calls' outputs.
  * #72: Multi-dimensional slices don't work.
  * #76: Using int literal 0 where 0.0 was needed gave no error.
  * #133: Panic when inserting a newline into a string literal.
  * #134: Panic when declaring a variable of an unknown type.
  * #155: Panic when trying to assign return value of a function returning void.
  * #156: Panic when using a function declared in another package without importing the package.
  * #166: Panic when calling a function from another package where the package name alias a local variable name
  * #271: CX floats cannot handle exponents
  * #284: Concatenation of str variables with + operator doesn't work.
  * #285: Short declaration doesn't compile with opcode return value.
  * #288: No compilation error when using float value in place of boolean expression.
  * #289: Panic when package contains duplicate function signature.
* Documentation
* IDE (WiP)
* Miscellaneous
  * CXFX, the game development toolkit, has been moved to its own
	repository at https://github.com/skycoin/FIXME

### v0.6.1
* Additions
  * Support for lexical scoping
  * `if/elseif` and `if/elseif/else` statements now work properly.
* Libraries
* Fixed issues
  * #54: No compilation error when defining a struct with duplicate fields.
  * #67: No compilation error when var is accessed outside of its declaring scope.
  * #69: glfw.GetCursorPos() throws error
  * #82: Empty code blocks (even if they contain commented-out lines) crash like this.
  * #99: Short variable declarations are not working with calls to methods or functions.
  * #102: String concatenation using the + operator doesn't work.
  * #135: No compilation error when using arithmetic operators on struct instances.
  * #153: Panic in when assigning an empty initializer list to a []i32 variable.
  * #169: No compilation error when assigning a i32 value to a []i32 variable.
  * #170: No compilation error when comparing value of different types.
  * #247: No compilation error when variables are inline initialized.
  * #244: Crash when using a constant expression in a slice literal expression.
	* The problem actually involved the incapability of using expressions as
	values in slice literals
* Documentation
* IDE (WiP)
* Miscellaneous

### v0.6
* Additions
  * Serialization and deserialization
  * Functions as first-class objects
  * Callbacks
  * Improve error reporting system
  * Add slice resize/copy/insert/remove functions
  * Add ReadF32Slice (gl.BufferData and gl.BufferSubData accept slice arguments)
  * Add slice helpers
  * Switch len and size in slice header to avoid unecessary alloc/copy.
  * Refactor cx/op_und.go::op_append
  * Refactor cx/utilities.go::WriteToSlice
  * Add runtime bound checks on slices
  * Print exit code string when a runtime error is thrown
  * CX process returns CX_RUNTIME_* exit code when a runtime error is thrown
  * Add strerror opcode returning a string matching the CX_* error code passed as argument
* Libraries
  * Added GIF support to OpenGL
* Fixed issues
  * #32: Panic if return value is used in an expression
  * #40: Slice keeps growing though it's cleared inside the loop
  * #41: Scope not working in loops
  * #50: No compilation error when using an invalid identifier
  * #51: Silent name clash between packages
  * #52: Some implicit casts were not being caught at compile time
  * #53: CX was not catching an error involving invalid indirections
  * #55: Single character declarations are now allowed
  * #59: Fields of a struct returned by a function call can now be accessed
  * #61: No compilation error when passing *i32 as an i32 arg and conversely
  * #62: No compilation error when dereferencing an i32 var
  * #63: Fixed a problem where inline initializations didn't work with dereferences
  * #65: Return statements now work in CX, with and without return arguments
  * #77: Fixed errors related to sending references of structs to functions and
        assigning references to struct literals
  * #101: Using different types in shorthands now throws an error
  * #104: Dubious error message when indexing an array with a substraction expression
  * #105: Dubious error message when inline initializing a slice
  * #108: Solved a bug that occured when two functions were named the same in
    different packages
  * #131: Problem with struct literals in short variable declarations
  * #132: Short declarations can now be assigned values coming from function calls
  * #154: Sending pointers to slices to functions is now possible
  * #167: Passing the address of a slice element is now possible
  * #199: Trying to call an undefined function no longer throws a segfault
  * #214: Fixed an error related to type deduction in references to struct fields
  * #218: Type checking now works with receiving variables of unexpected types
* Documentation
  * CONTRIBUTING.md: Information about how to contribute to CX
* IDE (WiP)
  * Added a simple guide
* CX GUI helper moved to its own repository at https://github.com/skycoin/cx-gui-helper

### v0.5.18 [2018-11-27 Tue 21:33]
* **Affordances**:
  * Support for `affordances-of`: argument -> argument
  * Support for `affordances-of`: argument -> program
  * Support for `affordances-of`: argument -> struct
  * Support for `affordances-on`: argument -> argument
* `break`: Implemented
* `continue`: Implemented
* `printf`: Added %v format directive which tries to deduce an argument's type and prints its value
* `printf()`: Tell the type and value of extra arguments
* **Labels**: can now be anywhere in a function's block of statements
* Fixed issues:
  * Fix #39: Short-variable declarations now work properly with arrays, e.g. `bar := foo[0]`
  * Fix #49: Trying to access fields of non-struct instances now throws an appropriate error
  * Fix #84: `++` suffix operator now working
  * Fix #92: Conflict when calling multiple callbacks using GLFW
  * Fix #98: CX now throws an error when trying to redeclare a variable
  * Fix #112: `printf` now prints either a `MISSING` or `EXTRA` when there are
              fewer or more arguments than format directives, respectively
  * Fix #120: CX was throwing redeclaration errors in multiple return expressions

### v0.5.17
* Fixed issues:
  * Fix #90: `goto` now works properly on Windows
  * Fix #91: Methods with pointer receivers are working now
  * Fix #111: Trying to use global variables from other packages is no longer
              allowed without their owner package prefixed to them, i.e. `foo` was
	      allowed, now it must be written as `pkg.foo`<|MERGE_RESOLUTION|>--- conflicted
+++ resolved
@@ -11,11 +11,8 @@
   * Removed cx-games as a module. It was just confusing as users would be
     redirected to an outdated version of the repo and the games are already
     mentioned in the README.
-<<<<<<< HEAD
   * Improvements to `PrintProgram` (the function associated to the meta-command `:dp` in the REPL); the types printed to input/output parameters now print indexes, dereferences to fields and if they come from an external package.
-=======
   * Multidimensional array literals are now working properly.
->>>>>>> d6711343
 * Libraries
   * ...
 * Fixed issues
