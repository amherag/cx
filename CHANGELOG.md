# Changelog

### v0.7.2 (NOT YET RELEASED)
* Additions
  * CX package manager:
    - Added a flag for setting a CX workspace. This flag overrides the environment variable .
	- Import statements are now aware of the possibility of importing libraries that are defined in a CX workspace.
	- If the user has not set a CXPATH through an environment variable or --cxpath flag, CX will use by default `~/cx` and create all the necessary subdirectories.
	- If the directory supplied by the user to be used as CXPATH does not contain the following subdirectories: `src/`, `pkg/` and `bin/`, CX will create these subdirectories.
* Changes
  * Removed cx-games as a module. It was just confusing as users would be
    redirected to an outdated version of the repo and the games are already
    mentioned in the README.
  * Multidimensional array literals are now working properly.
* Libraries
  * ...
* Fixed issues
<<<<<<< HEAD
  * #481: Array literals: Problem with temporary variables in multi-dimensional arrays.
=======
  * #419: Initializing array or slice with values equivalent to nil.
>>>>>>> 958bcfd4
* Documentation
  * ...
* Miscellaneous
  * ...

### v0.7.1 released 2019-07-26
* Additions
  * Added capability of storing heap objects in a CX chain's program state.
  * Added a function that prints information about the heap for debugging purposes (`debugHeap` in cx/utilities.go).
* Changes
  * Redesign of CX's garbage collector.
  * Changes to several functions that relied on allocating objects on the heap.
  * In previous versions of CX the data segment was living inside the heap segment. Now the data segment is properly separated from the heap segment.
  * Moved CX book sources to github.com/skycoin/cx-book. The releases and any code updates will be pushed to that repository.
    * The README file notifies the users about this change.
* Libraries
  * ...
* Fixed issues
  * #286: Compilation error when struct field is named 'input' or 'output'
  * #323: Installation issues on Windows after merging #320
* Documentation
  * ...
* Miscellaneous
  * ...

### v0.7.0 released 2019-06-15
* Additions
  * CX can now generate addresses to be used by CX chains.
  * New debug option --debug-lexer or -Dl to see which tokens that are
	returned by the lexer.
* Changes
  * Removed `cmd/cli`. The CX executable should now be used to generate CX chain addresses.
  * Running a CX chain with the --broadcast flag no longer runs the transaction code locally; it simply
	broadcasts the transaction code and it is run in the peer node to update the program state. If the user
	wants to test transaction code, the --transaction flag must be used.
  * Updated the style of the CX roadmap.
  * Changed max transaction size to 128 Mb. CX chains are storing their program state in two different unspent outputs in their skycoin fork. This means that if a CX program to be stored on a CX chain needs 64 Mb, then the CX chain will need at least a max transaction size of 128 Mb. This behavior needs to be corrected immediately in the next version of CX and the user needs a way to set these parameters via flags (they're hardcoded at the moment).
* Libraries
  * ...
* Fixed issues
  * #357: Error running cx in blockchain broadcast mode.
  * #360: Panic when package keyword is misspelled
  * #373: Error in address used to generate a CSRF token. Port was 6001 instead of 6421.
  * #388: Array fail on cx --blockchain.
  * #389: CX chains errors with big programs.
* Documentation
  * New file `documentation/BLOCKCHAIN-OVERVIEW.md` which describes the processes and modules involved in CX chains.
  * The blockchain tutorial
	[documentation/BLOCKCHAIN.md](https://github.com/skycoin/cx/blob/develop/documentation/BLOCKCHAIN.md)
	will be used to reflect the state in the CX source code (`develop` branch)
  * The blockchain tutorial in the
	[wiki](https://github.com/skycoin/cx/wiki/CX-Chains-Tutorial) will
	be used as a tutorial for the latest CX release. 
* Miscellaneous
  * ...

### v0.7beta released 2019-05-19
* Additions
  * First release of CX chains, i.e. CX programs stored on a Skycoin fiber blockchain
  * Added/forked the newcoin and skycoin-cli commands to the CX
    repositoryand adapted it to CX chains.
  * CX can now create a wallet by running `cx --create-wallet --wallet-seed $WALLET_SEED`
  * Added --wallet-id flag. This parameter replaces having to set the WALLET environment variable for CX chains.
* Changes
  * Transaction and block default sizes for CX chains changed from 32 Kb to 5 Mb.
* Libraries
  * Add math bindings for f32 and f64 types: isnan, rand, acos, asin.
  * Add glfw bindings: Fullscreen, GetWindowPos, GetWindowSize, SetFramebufferSizeCallback, SetWindowPosCallback, SetWindowSizeCallback.
* Fixed issues
  * #292: Compilation error when left hand side of an assignment expression is a struct field.
  * #309: Serialization is not taking into account non-default stack sizes.
  * #310: Splitting a serialized program into its blockchain and transaction parts.
  * #311: `CurrentFunction` and `CurrentStruct` are causing errors in programs with more than 1 package.
  * #312: Deserialization is not setting correctly the sizes for the CallStack, HeapStartsAt and StackSize fields of the CXProgram structure.
* Documentation
* IDE
  * Removed the current version of the IDE. We'll move to a textmate-based
    solution in the future.
* Miscellaneous
  * Vendored all external packages

### v0.6.2
* Additions
  * Support for exponents in floating point numbers (f32 and f64). Also
	improved decimal point parsing
	examples: 1.0 1. .1 1e+2 .1e-3
  * Support for multi-dimensional slices.
* Libraries
* Fixed issues
  * #58: No compilation error when indexing an array with a non integral var.
  * #70: Inline field and index "dereferences" to function calls' outputs.
  * #72: Multi-dimensional slices don't work.
  * #76: Using int literal 0 where 0.0 was needed gave no error.
  * #133: Panic when inserting a newline into a string literal.
  * #134: Panic when declaring a variable of an unknown type.
  * #155: Panic when trying to assign return value of a function returning void.
  * #156: Panic when using a function declared in another package without importing the package.
  * #166: Panic when calling a function from another package where the package name alias a local variable name
  * #271: CX floats cannot handle exponents
  * #284: Concatenation of str variables with + operator doesn't work.
  * #285: Short declaration doesn't compile with opcode return value.
  * #288: No compilation error when using float value in place of boolean expression.
  * #289: Panic when package contains duplicate function signature.
* Documentation
* IDE (WiP)
* Miscellaneous
  * CXFX, the game development toolkit, has been moved to its own
	repository at https://github.com/skycoin/FIXME

### v0.6.1
* Additions
  * Support for lexical scoping
  * `if/elseif` and `if/elseif/else` statements now work properly.
* Libraries
* Fixed issues
  * #54: No compilation error when defining a struct with duplicate fields.
  * #67: No compilation error when var is accessed outside of its declaring scope.
  * #69: glfw.GetCursorPos() throws error
  * #82: Empty code blocks (even if they contain commented-out lines) crash like this.
  * #99: Short variable declarations are not working with calls to methods or functions.
  * #102: String concatenation using the + operator doesn't work.
  * #135: No compilation error when using arithmetic operators on struct instances.
  * #153: Panic in when assigning an empty initializer list to a []i32 variable.
  * #169: No compilation error when assigning a i32 value to a []i32 variable.
  * #170: No compilation error when comparing value of different types.
  * #247: No compilation error when variables are inline initialized.
  * #244: Crash when using a constant expression in a slice literal expression.
	* The problem actually involved the incapability of using expressions as
	values in slice literals
* Documentation
* IDE (WiP)
* Miscellaneous

### v0.6
* Additions
  * Serialization and deserialization
  * Functions as first-class objects
  * Callbacks
  * Improve error reporting system
  * Add slice resize/copy/insert/remove functions
  * Add ReadF32Slice (gl.BufferData and gl.BufferSubData accept slice arguments)
  * Add slice helpers
  * Switch len and size in slice header to avoid unecessary alloc/copy.
  * Refactor cx/op_und.go::op_append
  * Refactor cx/utilities.go::WriteToSlice
  * Add runtime bound checks on slices
  * Print exit code string when a runtime error is thrown
  * CX process returns CX_RUNTIME_* exit code when a runtime error is thrown
  * Add strerror opcode returning a string matching the CX_* error code passed as argument
* Libraries
  * Added GIF support to OpenGL
* Fixed issues
  * #32: Panic if return value is used in an expression
  * #40: Slice keeps growing though it's cleared inside the loop
  * #41: Scope not working in loops
  * #50: No compilation error when using an invalid identifier
  * #51: Silent name clash between packages
  * #52: Some implicit casts were not being caught at compile time
  * #53: CX was not catching an error involving invalid indirections
  * #55: Single character declarations are now allowed
  * #59: Fields of a struct returned by a function call can now be accessed
  * #61: No compilation error when passing *i32 as an i32 arg and conversely
  * #62: No compilation error when dereferencing an i32 var
  * #63: Fixed a problem where inline initializations didn't work with dereferences
  * #65: Return statements now work in CX, with and without return arguments
  * #77: Fixed errors related to sending references of structs to functions and
        assigning references to struct literals
  * #101: Using different types in shorthands now throws an error
  * #104: Dubious error message when indexing an array with a substraction expression
  * #105: Dubious error message when inline initializing a slice
  * #108: Solved a bug that occured when two functions were named the same in
    different packages
  * #131: Problem with struct literals in short variable declarations
  * #132: Short declarations can now be assigned values coming from function calls
  * #154: Sending pointers to slices to functions is now possible
  * #167: Passing the address of a slice element is now possible
  * #199: Trying to call an undefined function no longer throws a segfault
  * #214: Fixed an error related to type deduction in references to struct fields
  * #218: Type checking now works with receiving variables of unexpected types
* Documentation
  * CONTRIBUTING.md: Information about how to contribute to CX
* IDE (WiP)
  * Added a simple guide
* CX GUI helper moved to its own repository at https://github.com/skycoin/cx-gui-helper

### v0.5.18 [2018-11-27 Tue 21:33]
* **Affordances**:
  * Support for `affordances-of`: argument -> argument
  * Support for `affordances-of`: argument -> program
  * Support for `affordances-of`: argument -> struct
  * Support for `affordances-on`: argument -> argument
* `break`: Implemented
* `continue`: Implemented
* `printf`: Added %v format directive which tries to deduce an argument's type and prints its value
* `printf()`: Tell the type and value of extra arguments
* **Labels**: can now be anywhere in a function's block of statements
* Fixed issues:
  * Fix #39: Short-variable declarations now work properly with arrays, e.g. `bar := foo[0]`
  * Fix #49: Trying to access fields of non-struct instances now throws an appropriate error
  * Fix #84: `++` suffix operator now working
  * Fix #92: Conflict when calling multiple callbacks using GLFW
  * Fix #98: CX now throws an error when trying to redeclare a variable
  * Fix #112: `printf` now prints either a `MISSING` or `EXTRA` when there are
              fewer or more arguments than format directives, respectively
  * Fix #120: CX was throwing redeclaration errors in multiple return expressions

### v0.5.17
* Fixed issues:
  * Fix #90: `goto` now works properly on Windows
  * Fix #91: Methods with pointer receivers are working now
  * Fix #111: Trying to use global variables from other packages is no longer
              allowed without their owner package prefixed to them, i.e. `foo` was
	      allowed, now it must be written as `pkg.foo`<|MERGE_RESOLUTION|>--- conflicted
+++ resolved
@@ -15,11 +15,8 @@
 * Libraries
   * ...
 * Fixed issues
-<<<<<<< HEAD
+  * #419: Initializing array or slice with values equivalent to nil.
   * #481: Array literals: Problem with temporary variables in multi-dimensional arrays.
-=======
-  * #419: Initializing array or slice with values equivalent to nil.
->>>>>>> 958bcfd4
 * Documentation
   * ...
 * Miscellaneous
