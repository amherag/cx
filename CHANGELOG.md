# Changelog

### v0.6.3 (NOT YET RELEASED)
* Additions
  * ...
* Libraries
* Fixed issues
  * #292: Compilation error when left hand side of an assignment expression is a struct field.
<<<<<<< HEAD
  * #312: Deserialization is not setting correctly the sizes for the CallStack, HeapStartsAt and StackSize fields of the CXProgram structure.
=======
  * #309: Serialization is not taking into account non-default stack sizes.
>>>>>>> 6620245d
* Documentation
* IDE
  * Removed the current version of the IDE. We'll move to a textmate-based
    solution in the future.
* Miscellaneous
  * ...

### v0.6.2
* Additions
  * Support for exponents in floating point numbers (f32 and f64). Also
	improved decimal point parsing
	examples: 1.0 1. .1 1e+2 .1e-3
  * Support for multi-dimensional slices.
* Libraries
* Fixed issues
  * #58: No compilation error when indexing an array with a non integral var.
  * #70: Inline field and index "dereferences" to function calls' outputs.
  * #72: Multi-dimensional slices don't work.
  * #76: Using int literal 0 where 0.0 was needed gave no error.
  * #133: Panic when inserting a newline into a string literal.
  * #134: Panic when declaring a variable of an unknown type.
  * #155: Panic when trying to assign return value of a function returning void.
  * #156: Panic when using a function declared in another package without importing the package.
  * #166: Panic when calling a function from another package where the package name alias a local variable name
  * #271: CX floats cannot handle exponents
  * #284: Concatenation of str variables with + operator doesn't work.
  * #285: Short declaration doesn't compile with opcode return value.
  * #288: No compilation error when using float value in place of boolean expression.
  * #289: Panic when package contains duplicate function signature.
* Documentation
* IDE (WiP)
* Miscellaneous
  * CXFX, the game development toolkit, has been moved to its own
	repository at https://github.com/skycoin/FIXME

### v0.6.1
* Additions
  * Support for lexical scoping
  * `if/elseif` and `if/elseif/else` statements now work properly.
* Libraries
* Fixed issues
  * #54: No compilation error when defining a struct with duplicate fields.
  * #67: No compilation error when var is accessed outside of its declaring scope.
  * #69: glfw.GetCursorPos() throws error
  * #82: Empty code blocks (even if they contain commented-out lines) crash like this.
  * #99: Short variable declarations are not working with calls to methods or functions.
  * #102: String concatenation using the + operator doesn't work.
  * #135: No compilation error when using arithmetic operators on struct instances.
  * #153: Panic in when assigning an empty initializer list to a []i32 variable.
  * #169: No compilation error when assigning a i32 value to a []i32 variable.
  * #170: No compilation error when comparing value of different types.
  * #247: No compilation error when variables are inline initialized.
  * #244: Crash when using a constant expression in a slice literal expression.
	* The problem actually involved the incapability of using expressions as
	values in slice literals
* Documentation
* IDE (WiP)
* Miscellaneous

### v0.6
* Additions
  * Serialization and deserialization
  * Functions as first-class objects
  * Callbacks
  * Improve error reporting system
  * Add slice resize/copy/insert/remove functions
  * Add ReadF32Slice (gl.BufferData and gl.BufferSubData accept slice arguments)
  * Add slice helpers
  * Switch len and size in slice header to avoid unecessary alloc/copy.
  * Refactor cx/op_und.go::op_append
  * Refactor cx/utilities.go::WriteToSlice
  * Add runtime bound checks on slices
  * Print exit code string when a runtime error is thrown
  * CX process returns CX_RUNTIME_* exit code when a runtime error is thrown
  * Add strerror opcode returning a string matching the CX_* error code passed as argument
* Libraries
  * Added GIF support to OpenGL
* Fixed issues
  * #32: Panic if return value is used in an expression
  * #40: Slice keeps growing though it's cleared inside the loop
  * #41: Scope not working in loops
  * #50: No compilation error when using an invalid identifier
  * #51: Silent name clash between packages
  * #52: Some implicit casts were not being caught at compile time
  * #53: CX was not catching an error involving invalid indirections
  * #55: Single character declarations are now allowed
  * #59: Fields of a struct returned by a function call can now be accessed
  * #61: No compilation error when passing *i32 as an i32 arg and conversely
  * #62: No compilation error when dereferencing an i32 var
  * #63: Fixed a problem where inline initializations didn't work with dereferences
  * #65: Return statements now work in CX, with and without return arguments
  * #77: Fixed errors related to sending references of structs to functions and
        assigning references to struct literals
  * #101: Using different types in shorthands now throws an error
  * #104: Dubious error message when indexing an array with a substraction expression
  * #105: Dubious error message when inline initializing a slice
  * #108: Solved a bug that occured when two functions were named the same in
    different packages
  * #131: Problem with struct literals in short variable declarations
  * #132: Short declarations can now be assigned values coming from function calls
  * #154: Sending pointers to slices to functions is now possible
  * #167: Passing the address of a slice element is now possible
  * #199: Trying to call an undefined function no longer throws a segfault
  * #214: Fixed an error related to type deduction in references to struct fields
  * #218: Type checking now works with receiving variables of unexpected types
* Documentation
  * CONTRIBUTING.md: Information about how to contribute to CX
* IDE (WiP)
  * Added a simple guide
* CX GUI helper moved to its own repository at https://github.com/skycoin/cx-gui-helper

### v0.5.18 [2018-11-27 Tue 21:33]
* **Affordances**:
  * Support for `affordances-of`: argument -> argument
  * Support for `affordances-of`: argument -> program
  * Support for `affordances-of`: argument -> struct
  * Support for `affordances-on`: argument -> argument
* `break`: Implemented
* `continue`: Implemented
* `printf`: Added %v format directive which tries to deduce an argument's type and prints its value
* `printf()`: Tell the type and value of extra arguments
* **Labels**: can now be anywhere in a function's block of statements
* Fixed issues:
  * Fix #39: Short-variable declarations now work properly with arrays, e.g. `bar := foo[0]`
  * Fix #49: Trying to access fields of non-struct instances now throws an appropriate error
  * Fix #84: `++` suffix operator now working
  * Fix #92: Conflict when calling multiple callbacks using GLFW
  * Fix #98: CX now throws an error when trying to redeclare a variable
  * Fix #112: `printf` now prints either a `MISSING` or `EXTRA` when there are
              fewer or more arguments than format directives, respectively
  * Fix #120: CX was throwing redeclaration errors in multiple return expressions

### v0.5.17
* Fixed issues:
  * Fix #90: `goto` now works properly on Windows
  * Fix #91: Methods with pointer receivers are working now
  * Fix #111: Trying to use global variables from other packages is no longer
              allowed without their owner package prefixed to them, i.e. `foo` was
	      allowed, now it must be written as `pkg.foo`<|MERGE_RESOLUTION|>--- conflicted
+++ resolved
@@ -6,11 +6,8 @@
 * Libraries
 * Fixed issues
   * #292: Compilation error when left hand side of an assignment expression is a struct field.
-<<<<<<< HEAD
+  * #309: Serialization is not taking into account non-default stack sizes.
   * #312: Deserialization is not setting correctly the sizes for the CallStack, HeapStartsAt and StackSize fields of the CXProgram structure.
-=======
-  * #309: Serialization is not taking into account non-default stack sizes.
->>>>>>> 6620245d
 * Documentation
 * IDE
   * Removed the current version of the IDE. We'll move to a textmate-based
