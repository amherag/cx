--- conflicted
+++ resolved
@@ -7,13 +7,10 @@
 	returned by the lexer.
 * Changes
   * Removed `cmd/cli`. The CX executable should now be used to generate CX chain addresses.
-<<<<<<< HEAD
   * Running a CX chain with the --broadcast flag no longer runs the transaction code locally; it simply
 	broadcasts the transaction code and it is run in the peer node to update the program state. If the user
 	wants to test transaction code, the --transaction flag must be used.
-=======
   * Updated the style of the CX roadmap.
->>>>>>> e38a82c6
 * Libraries
   * ...
 * Fixed issues
