# Changelog

### v0.6.1 (NOT YET RELEASED)
* Additions
  * Support for lexical scoping
  * `if/elseif` and `if/elseif/else` statements now work properly.
* Libraries
* Fixed issues
  * #54: No compilation error when defining a struct with duplicate fields.
  * #67: No compilation error when var is accessed outside of its declaring scope.
  * #69: glfw.GetCursorPos() throws error
  * #82: Empty code blocks (even if they contain commented-out lines) crash like this.
  * #99: Short variable declarations are not working with calls to methods or functions.
  * #102: String concatenation using the + operator doesn't work.
<<<<<<< HEAD
  * #169: No compilation error when assigning a i32 value to a []i32 variable.
=======
  * #153: Panic in when assigning an empty initializer list to a []i32 variable.
>>>>>>> 0b428b9b
  * #247: No compilation error when variables are inline initialized.
  * #244: Crash when using a constant expression in a slice literal expression.
	* The problem actually involved the incapability of using expressions as
	values in slice literals
* Documentation
* IDE (WiP)
* Miscellaneous

### v0.6
* Additions
  * Serialization and deserialization
  * Functions as first-class objects
  * Callbacks
  * Improve error reporting system
  * Add slice resize/copy/insert/remove functions
  * Add ReadF32Slice (gl.BufferData and gl.BufferSubData accept slice arguments)
  * Add slice helpers
  * Switch len and size in slice header to avoid unecessary alloc/copy.
  * Refactor cx/op_und.go::op_append
  * Refactor cx/utilities.go::WriteToSlice
  * Add runtime bound checks on slices
  * Print exit code string when a runtime error is thrown
  * CX process returns CX_RUNTIME_* exit code when a runtime error is thrown
  * Add strerror opcode returning a string matching the CX_* error code passed as argument
* Libraries
  * Added GIF support to OpenGL
* Fixed issues
  * #32: Panic if return value is used in an expression
  * #40: Slice keeps growing though it's cleared inside the loop
  * #41: Scope not working in loops
  * #50: No compilation error when using an invalid identifier
  * #51: Silent name clash between packages
  * #52: Some implicit casts were not being caught at compile time
  * #53: CX was not catching an error involving invalid indirections
  * #55: Single character declarations are now allowed
  * #59: Fields of a struct returned by a function call can now be accessed
  * #61: No compilation error when passing *i32 as an i32 arg and conversely
  * #62: No compilation error when dereferencing an i32 var
  * #63: Fixed a problem where inline initializations didn't work with dereferences
  * #65: Return statements now work in CX, with and without return arguments
  * #77: Fixed errors related to sending references of structs to functions and
        assigning references to struct literals
  * #101: Using different types in shorthands now throws an error
  * #104: Dubious error message when indexing an array with a substraction expression
  * #105: Dubious error message when inline initializing a slice
  * #108: Solved a bug that occured when two functions were named the same in
    different packages
  * #131: Problem with struct literals in short variable declarations
  * #132: Short declarations can now be assigned values coming from function calls
  * #154: Sending pointers to slices to functions is now possible
  * #167: Passing the address of a slice element is now possible
  * #199: Trying to call an undefined function no longer throws a segfault
  * #214: Fixed an error related to type deduction in references to struct fields
  * #218: Type checking now works with receiving variables of unexpected types
* Documentation
  * CONTRIBUTING.md: Information about how to contribute to CX
* IDE (WiP)
  * Added a simple guide
* CX GUI helper moved to its own repository at https://github.com/skycoin/cx-gui-helper

### v0.5.18 [2018-11-27 Tue 21:33]
* **Affordances**:
  * Support for `affordances-of`: argument -> argument
  * Support for `affordances-of`: argument -> program
  * Support for `affordances-of`: argument -> struct
  * Support for `affordances-on`: argument -> argument
* `break`: Implemented
* `continue`: Implemented
* `printf`: Added %v format directive which tries to deduce an argument's type and prints its value
* `printf()`: Tell the type and value of extra arguments
* **Labels**: can now be anywhere in a function's block of statements
* Fixed issues:
  * Fix #39: Short-variable declarations now work properly with arrays, e.g. `bar := foo[0]`
  * Fix #49: Trying to access fields of non-struct instances now throws an appropriate error
  * Fix #84: `++` suffix operator now working
  * Fix #92: Conflict when calling multiple callbacks using GLFW
  * Fix #98: CX now throws an error when trying to redeclare a variable
  * Fix #112: `printf` now prints either a `MISSING` or `EXTRA` when there are
              fewer or more arguments than format directives, respectively
  * Fix #120: CX was throwing redeclaration errors in multiple return expressions

### v0.5.17
* Fixed issues:
  * Fix #90: `goto` now works properly on Windows
  * Fix #91: Methods with pointer receivers are working now
  * Fix #111: Trying to use global variables from other packages is no longer
              allowed without their owner package prefixed to them, i.e. `foo` was
	      allowed, now it must be written as `pkg.foo`<|MERGE_RESOLUTION|>--- conflicted
+++ resolved
@@ -12,11 +12,8 @@
   * #82: Empty code blocks (even if they contain commented-out lines) crash like this.
   * #99: Short variable declarations are not working with calls to methods or functions.
   * #102: String concatenation using the + operator doesn't work.
-<<<<<<< HEAD
+  * #153: Panic in when assigning an empty initializer list to a []i32 variable.
   * #169: No compilation error when assigning a i32 value to a []i32 variable.
-=======
-  * #153: Panic in when assigning an empty initializer list to a []i32 variable.
->>>>>>> 0b428b9b
   * #247: No compilation error when variables are inline initialized.
   * #244: Crash when using a constant expression in a slice literal expression.
 	* The problem actually involved the incapability of using expressions as
