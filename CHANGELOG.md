--- conflicted
+++ resolved
@@ -2,7 +2,6 @@
 
 ### v0.7.0 (NOT YET RELEASED)
 * Additions
-<<<<<<< HEAD
 * Changes
 * Libraries
 * Fixed issues
@@ -14,12 +13,8 @@
   * First release of CX chains, i.e. CX programs stored on a Skycoin fiber blockchain
   * Added/forked the newcoin and skycoin-cli commands to the CX
     repositoryand adapted it to CX chains.
-=======
-  * Prototype for CX chains (CX programs stored on the Skycoin blockchain)
-  * Added/forked the newcoin and skycoin-cli commands to the CX repository.
   * CX can now create a wallet by running `cx --create-wallet --wallet-seed $WALLET_SEED`
   * Added --wallet-id flag. This parameter replaces having to set the WALLET environment variable for CX chains.
->>>>>>> 228df215
 * Changes
   * Transaction and block default sizes for CX chains changed from 32 Kb to 5 Mb.
 * Libraries
