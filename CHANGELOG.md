--- conflicted
+++ resolved
@@ -7,11 +7,8 @@
 * Fixed issues
   * #292: Compilation error when left hand side of an assignment expression is a struct field.
   * #309: Serialization is not taking into account non-default stack sizes.
-<<<<<<< HEAD
   * #310: Splitting a serialized program into its blockchain and transaction parts.
-=======
   * #312: Deserialization is not setting correctly the sizes for the CallStack, HeapStartsAt and StackSize fields of the CXProgram structure.
->>>>>>> b0123d9b
 * Documentation
 * IDE
   * Removed the current version of the IDE. We'll move to a textmate-based
