# Changelog

### v0.6.3 (NOT YET RELEASED)
* Additions
  * Prototype for CX chains (CX programs stored on the Skycoin blockchain)
  * Added/forked the newcoin and skycoin-cli commands to the CX repository.
* Libraries
<<<<<<< HEAD
  * Add glfw bindings : Fullscreen, GetWindowPos, GetWindowSize, SetFramebufferSizeCallback, SetWindowPosCallback, SetWindowSizeCallback.
=======
  * Add math bindings for f32 and f64 types : isnan, rand, acos, asin.
>>>>>>> 99e6aea3
* Fixed issues
  * #292: Compilation error when left hand side of an assignment expression is a struct field.
  * #309: Serialization is not taking into account non-default stack sizes.
  * #310: Splitting a serialized program into its blockchain and transaction parts.
  * #311: `CurrentFunction` and `CurrentStruct` are causing errors in programs with more than 1 package.
  * #312: Deserialization is not setting correctly the sizes for the CallStack, HeapStartsAt and StackSize fields of the CXProgram structure.
* Documentation
* IDE
  * Removed the current version of the IDE. We'll move to a textmate-based
    solution in the future.
* Miscellaneous
  * Vendored all external packages

### v0.6.2
* Additions
  * Support for exponents in floating point numbers (f32 and f64). Also
	improved decimal point parsing
	examples: 1.0 1. .1 1e+2 .1e-3
  * Support for multi-dimensional slices.
* Libraries
* Fixed issues
  * #58: No compilation error when indexing an array with a non integral var.
  * #70: Inline field and index "dereferences" to function calls' outputs.
  * #72: Multi-dimensional slices don't work.
  * #76: Using int literal 0 where 0.0 was needed gave no error.
  * #133: Panic when inserting a newline into a string literal.
  * #134: Panic when declaring a variable of an unknown type.
  * #155: Panic when trying to assign return value of a function returning void.
  * #156: Panic when using a function declared in another package without importing the package.
  * #166: Panic when calling a function from another package where the package name alias a local variable name
  * #271: CX floats cannot handle exponents
  * #284: Concatenation of str variables with + operator doesn't work.
  * #285: Short declaration doesn't compile with opcode return value.
  * #288: No compilation error when using float value in place of boolean expression.
  * #289: Panic when package contains duplicate function signature.
* Documentation
* IDE (WiP)
* Miscellaneous
  * CXFX, the game development toolkit, has been moved to its own
	repository at https://github.com/skycoin/FIXME

### v0.6.1
* Additions
  * Support for lexical scoping
  * `if/elseif` and `if/elseif/else` statements now work properly.
* Libraries
* Fixed issues
  * #54: No compilation error when defining a struct with duplicate fields.
  * #67: No compilation error when var is accessed outside of its declaring scope.
  * #69: glfw.GetCursorPos() throws error
  * #82: Empty code blocks (even if they contain commented-out lines) crash like this.
  * #99: Short variable declarations are not working with calls to methods or functions.
  * #102: String concatenation using the + operator doesn't work.
  * #135: No compilation error when using arithmetic operators on struct instances.
  * #153: Panic in when assigning an empty initializer list to a []i32 variable.
  * #169: No compilation error when assigning a i32 value to a []i32 variable.
  * #170: No compilation error when comparing value of different types.
  * #247: No compilation error when variables are inline initialized.
  * #244: Crash when using a constant expression in a slice literal expression.
	* The problem actually involved the incapability of using expressions as
	values in slice literals
* Documentation
* IDE (WiP)
* Miscellaneous

### v0.6
* Additions
  * Serialization and deserialization
  * Functions as first-class objects
  * Callbacks
  * Improve error reporting system
  * Add slice resize/copy/insert/remove functions
  * Add ReadF32Slice (gl.BufferData and gl.BufferSubData accept slice arguments)
  * Add slice helpers
  * Switch len and size in slice header to avoid unecessary alloc/copy.
  * Refactor cx/op_und.go::op_append
  * Refactor cx/utilities.go::WriteToSlice
  * Add runtime bound checks on slices
  * Print exit code string when a runtime error is thrown
  * CX process returns CX_RUNTIME_* exit code when a runtime error is thrown
  * Add strerror opcode returning a string matching the CX_* error code passed as argument
* Libraries
  * Added GIF support to OpenGL
* Fixed issues
  * #32: Panic if return value is used in an expression
  * #40: Slice keeps growing though it's cleared inside the loop
  * #41: Scope not working in loops
  * #50: No compilation error when using an invalid identifier
  * #51: Silent name clash between packages
  * #52: Some implicit casts were not being caught at compile time
  * #53: CX was not catching an error involving invalid indirections
  * #55: Single character declarations are now allowed
  * #59: Fields of a struct returned by a function call can now be accessed
  * #61: No compilation error when passing *i32 as an i32 arg and conversely
  * #62: No compilation error when dereferencing an i32 var
  * #63: Fixed a problem where inline initializations didn't work with dereferences
  * #65: Return statements now work in CX, with and without return arguments
  * #77: Fixed errors related to sending references of structs to functions and
        assigning references to struct literals
  * #101: Using different types in shorthands now throws an error
  * #104: Dubious error message when indexing an array with a substraction expression
  * #105: Dubious error message when inline initializing a slice
  * #108: Solved a bug that occured when two functions were named the same in
    different packages
  * #131: Problem with struct literals in short variable declarations
  * #132: Short declarations can now be assigned values coming from function calls
  * #154: Sending pointers to slices to functions is now possible
  * #167: Passing the address of a slice element is now possible
  * #199: Trying to call an undefined function no longer throws a segfault
  * #214: Fixed an error related to type deduction in references to struct fields
  * #218: Type checking now works with receiving variables of unexpected types
* Documentation
  * CONTRIBUTING.md: Information about how to contribute to CX
* IDE (WiP)
  * Added a simple guide
* CX GUI helper moved to its own repository at https://github.com/skycoin/cx-gui-helper

### v0.5.18 [2018-11-27 Tue 21:33]
* **Affordances**:
  * Support for `affordances-of`: argument -> argument
  * Support for `affordances-of`: argument -> program
  * Support for `affordances-of`: argument -> struct
  * Support for `affordances-on`: argument -> argument
* `break`: Implemented
* `continue`: Implemented
* `printf`: Added %v format directive which tries to deduce an argument's type and prints its value
* `printf()`: Tell the type and value of extra arguments
* **Labels**: can now be anywhere in a function's block of statements
* Fixed issues:
  * Fix #39: Short-variable declarations now work properly with arrays, e.g. `bar := foo[0]`
  * Fix #49: Trying to access fields of non-struct instances now throws an appropriate error
  * Fix #84: `++` suffix operator now working
  * Fix #92: Conflict when calling multiple callbacks using GLFW
  * Fix #98: CX now throws an error when trying to redeclare a variable
  * Fix #112: `printf` now prints either a `MISSING` or `EXTRA` when there are
              fewer or more arguments than format directives, respectively
  * Fix #120: CX was throwing redeclaration errors in multiple return expressions

### v0.5.17
* Fixed issues:
  * Fix #90: `goto` now works properly on Windows
  * Fix #91: Methods with pointer receivers are working now
  * Fix #111: Trying to use global variables from other packages is no longer
              allowed without their owner package prefixed to them, i.e. `foo` was
	      allowed, now it must be written as `pkg.foo`<|MERGE_RESOLUTION|>--- conflicted
+++ resolved
@@ -5,11 +5,8 @@
   * Prototype for CX chains (CX programs stored on the Skycoin blockchain)
   * Added/forked the newcoin and skycoin-cli commands to the CX repository.
 * Libraries
-<<<<<<< HEAD
-  * Add glfw bindings : Fullscreen, GetWindowPos, GetWindowSize, SetFramebufferSizeCallback, SetWindowPosCallback, SetWindowSizeCallback.
-=======
-  * Add math bindings for f32 and f64 types : isnan, rand, acos, asin.
->>>>>>> 99e6aea3
+  * Add math bindings for f32 and f64 types: isnan, rand, acos, asin.
+  * Add glfw bindings: Fullscreen, GetWindowPos, GetWindowSize, SetFramebufferSizeCallback, SetWindowPosCallback, SetWindowSizeCallback.
 * Fixed issues
   * #292: Compilation error when left hand side of an assignment expression is a struct field.
   * #309: Serialization is not taking into account non-default stack sizes.
