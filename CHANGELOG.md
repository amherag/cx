# Changelog

### v0.6 (NOT YET RELEASED)
* Additions
  * Serialization and deserialization
  * Functions as first-class objects
  * Callbacks
  * Improve error reporting system
  * Add slice resize/copy/insert/remove functions
  * Add ReadF32Slice (gl.BufferData and gl.BufferSubData accept slice arguments)
  * Add slice helpers
  * Switch len and size in slice header to avoid unecessary alloc/copy.
  * Refactor cx/op_und.go::op_append
  * Refactor cx/utilities.go::WriteToSlice
  * Add runtime bound checks on slices
  * Print exit code string when a runtime error is thrown
  * CX process returns CX_RUNTIME_* exit code when a runtime error is thrown
  * Add strerror opcode returning a string matching the CX_* error code passed as argument
* Libraries
  * Added GIF support to OpenGL
* Fixed issues
  * #32: Panic if return value is used in an expression
  * #40: Slice keeps growing though it's cleared inside the loop
  * #41: Scope not working in loops
  * #50: No compilation error when using an invalid identifier
  * #51: Silent name clash between packages
  * #52: Some implicit casts were not being caught at compile time
  * #53: CX was not catching an error involving invalid indirections
  * #55: Single character declarations are now allowed
  * #59: Fields of a struct returned by a function call can now be accessed
  * #61: No compilation error when passing *i32 as an i32 arg and conversely
  * #62: No compilation error when dereferencing an i32 var
  * #63: Fixed a problem where inline initializations didn't work with dereferences
  * #65: Return statements now work in CX, with and without return arguments
  * #104: Dubious error message when indexing an array with a substraction expression
  * #105: Dubious error message when inline initializing a slice
  * #131: Problem with struct literals in short variable declarations
<<<<<<< HEAD
  * #199: Trying to call an undefined function no longer throws a segfault
=======
  * #154: Sending pointers to slices to functions is now possible
>>>>>>> 59f697fa
  * #218: Type checking now works with receiving variables of unexpected types
* Documentation
  * CONTRIBUTING.md: Information about how to contribute to CX
* IDE (WiP)
  * Added a simple guide
* CX GUI helper moved to its own repository at https://github.com/skycoin/cx-gui-helper

### v0.5.18 (CURRENT VERSION) [2018-11-27 Tue 21:33]
* **Affordances**:
  * Support for `affordances-of`: argument -> argument
  * Support for `affordances-of`: argument -> program
  * Support for `affordances-of`: argument -> struct
  * Support for `affordances-on`: argument -> argument
* `break`: Implemented
* `continue`: Implemented
* `printf`: Added %v format directive which tries to deduce an argument's type and prints its value
* `printf()`: Tell the type and value of extra arguments
* **Labels**: can now be anywhere in a function's block of statements
* Fixed issues:
  * Fix #39: Short-variable declarations now work properly with arrays, e.g. `bar := foo[0]`
  * Fix #49: Trying to access fields of non-struct instances now throws an appropriate error
  * Fix #84: `++` suffix operator now working
  * Fix #92: Conflict when calling multiple callbacks using GLFW
  * Fix #98: CX now throws an error when trying to redeclare a variable
  * Fix #112: `printf` now prints either a `MISSING` or `EXTRA` when there are
              fewer or more arguments than format directives, respectively
  * Fix #120: CX was throwing redeclaration errors in multiple return expressions

### v0.5.17
* Fixed issues:
  * Fix #90: `goto` now works properly on Windows
  * Fix #91: Methods with pointer receivers are working now
  * Fix #111: Trying to use global variables from other packages is no longer
              allowed without their owner package prefixed to them, i.e. `foo` was
	      allowed, now it must be written as `pkg.foo`<|MERGE_RESOLUTION|>--- conflicted
+++ resolved
@@ -35,11 +35,8 @@
   * #104: Dubious error message when indexing an array with a substraction expression
   * #105: Dubious error message when inline initializing a slice
   * #131: Problem with struct literals in short variable declarations
-<<<<<<< HEAD
+  * #154: Sending pointers to slices to functions is now possible
   * #199: Trying to call an undefined function no longer throws a segfault
-=======
-  * #154: Sending pointers to slices to functions is now possible
->>>>>>> 59f697fa
   * #218: Type checking now works with receiving variables of unexpected types
 * Documentation
   * CONTRIBUTING.md: Information about how to contribute to CX
