--- conflicted
+++ resolved
@@ -12,16 +12,13 @@
 * Fixed issues
   * #373: Error in address used to generate a CSRF token. Port was 6001 instead of 6421.
 * Documentation
-<<<<<<< HEAD
   * Added file `documentation/BLOCKCHAIN-OVERVIEW.md` which describes the processes and modules involved in CX chains.
-=======
   * The blockchain tutorial
 	[documentation/BLOCKCHAIN.md](https://github.com/skycoin/cx/blob/develop/documentation/BLOCKCHAIN.md)
 	will be used to reflect the state in the CX source code (`develop` branch)
   * The blockchain tutorial in the
 	[wiki](https://github.com/skycoin/cx/wiki/CX-Chains-Tutorial) will
 	be used as a tutorial for the latest CX release. 
->>>>>>> 4d2dfe25
 * Miscellaneous
   * ...
 
