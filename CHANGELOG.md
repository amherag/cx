# Changelog

### v0.6.1 (NOT YET RELEASED)
* Additions
  * Support for lexical scoping
  * `if/elseif` and `if/elseif/else` statements now work properly.
* Libraries
* Fixed issues
  * #54: No compilation error when defining a struct with duplicate fields.
  * #67: No compilation error when var is accessed outside of its declaring scope.
<<<<<<< HEAD
  * #82: Empty code blocks (even if they contain commented-out lines) crash like this.
=======
  * #69: glfw.GetCursorPos() throws error
>>>>>>> 304125b9
  * #247: No compilation error when variables are inline initialized.
  * #244: Crash when using a constant expression in a slice literal expression.
	* The problem actually involved the incapability of using expressions as
	values in slice literals
* Documentation
* IDE (WiP)
* Miscellaneous

### v0.6
* Additions
  * Serialization and deserialization
  * Functions as first-class objects
  * Callbacks
  * Improve error reporting system
  * Add slice resize/copy/insert/remove functions
  * Add ReadF32Slice (gl.BufferData and gl.BufferSubData accept slice arguments)
  * Add slice helpers
  * Switch len and size in slice header to avoid unecessary alloc/copy.
  * Refactor cx/op_und.go::op_append
  * Refactor cx/utilities.go::WriteToSlice
  * Add runtime bound checks on slices
  * Print exit code string when a runtime error is thrown
  * CX process returns CX_RUNTIME_* exit code when a runtime error is thrown
  * Add strerror opcode returning a string matching the CX_* error code passed as argument
* Libraries
  * Added GIF support to OpenGL
* Fixed issues
  * #32: Panic if return value is used in an expression
  * #40: Slice keeps growing though it's cleared inside the loop
  * #41: Scope not working in loops
  * #50: No compilation error when using an invalid identifier
  * #51: Silent name clash between packages
  * #52: Some implicit casts were not being caught at compile time
  * #53: CX was not catching an error involving invalid indirections
  * #55: Single character declarations are now allowed
  * #59: Fields of a struct returned by a function call can now be accessed
  * #61: No compilation error when passing *i32 as an i32 arg and conversely
  * #62: No compilation error when dereferencing an i32 var
  * #63: Fixed a problem where inline initializations didn't work with dereferences
  * #65: Return statements now work in CX, with and without return arguments
  * #77: Fixed errors related to sending references of structs to functions and
        assigning references to struct literals
  * #101: Using different types in shorthands now throws an error
  * #104: Dubious error message when indexing an array with a substraction expression
  * #105: Dubious error message when inline initializing a slice
  * #108: Solved a bug that occured when two functions were named the same in
    different packages
  * #131: Problem with struct literals in short variable declarations
  * #132: Short declarations can now be assigned values coming from function calls
  * #154: Sending pointers to slices to functions is now possible
  * #167: Passing the address of a slice element is now possible
  * #199: Trying to call an undefined function no longer throws a segfault
  * #214: Fixed an error related to type deduction in references to struct fields
  * #218: Type checking now works with receiving variables of unexpected types
* Documentation
  * CONTRIBUTING.md: Information about how to contribute to CX
* IDE (WiP)
  * Added a simple guide
* CX GUI helper moved to its own repository at https://github.com/skycoin/cx-gui-helper

### v0.5.18 (CURRENT VERSION) [2018-11-27 Tue 21:33]
* **Affordances**:
  * Support for `affordances-of`: argument -> argument
  * Support for `affordances-of`: argument -> program
  * Support for `affordances-of`: argument -> struct
  * Support for `affordances-on`: argument -> argument
* `break`: Implemented
* `continue`: Implemented
* `printf`: Added %v format directive which tries to deduce an argument's type and prints its value
* `printf()`: Tell the type and value of extra arguments
* **Labels**: can now be anywhere in a function's block of statements
* Fixed issues:
  * Fix #39: Short-variable declarations now work properly with arrays, e.g. `bar := foo[0]`
  * Fix #49: Trying to access fields of non-struct instances now throws an appropriate error
  * Fix #84: `++` suffix operator now working
  * Fix #92: Conflict when calling multiple callbacks using GLFW
  * Fix #98: CX now throws an error when trying to redeclare a variable
  * Fix #112: `printf` now prints either a `MISSING` or `EXTRA` when there are
              fewer or more arguments than format directives, respectively
  * Fix #120: CX was throwing redeclaration errors in multiple return expressions

### v0.5.17
* Fixed issues:
  * Fix #90: `goto` now works properly on Windows
  * Fix #91: Methods with pointer receivers are working now
  * Fix #111: Trying to use global variables from other packages is no longer
              allowed without their owner package prefixed to them, i.e. `foo` was
	      allowed, now it must be written as `pkg.foo`<|MERGE_RESOLUTION|>--- conflicted
+++ resolved
@@ -8,11 +8,8 @@
 * Fixed issues
   * #54: No compilation error when defining a struct with duplicate fields.
   * #67: No compilation error when var is accessed outside of its declaring scope.
-<<<<<<< HEAD
+  * #69: glfw.GetCursorPos() throws error
   * #82: Empty code blocks (even if they contain commented-out lines) crash like this.
-=======
-  * #69: glfw.GetCursorPos() throws error
->>>>>>> 304125b9
   * #247: No compilation error when variables are inline initialized.
   * #244: Crash when using a constant expression in a slice literal expression.
 	* The problem actually involved the incapability of using expressions as
