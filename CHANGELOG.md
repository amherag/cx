# Changelog

### v0.6.3 (NOT YET RELEASED)
* Additions
  * Prototype for CX chains (CX programs stored on the Skycoin blockchain)
  * Added/forked the newcoin and skycoin-cli commands to the CX repository.
<<<<<<< HEAD
  * CX can now create a wallet by running `cx --create-wallet --wallet-seed $WALLET_SEED`
=======
  * Added --wallet-id flag. This parameter replaces having to set the WALLET environment variable for CX chains.
>>>>>>> 56df6cbf
* Changes
  * Transaction and block default sizes for CX chains changed from 32 Kb to 5 Mb.
* Libraries
  * Add math bindings for f32 and f64 types: isnan, rand, acos, asin.
  * Add glfw bindings: Fullscreen, GetWindowPos, GetWindowSize, SetFramebufferSizeCallback, SetWindowPosCallback, SetWindowSizeCallback.
* Fixed issues
  * #292: Compilation error when left hand side of an assignment expression is a struct field.
  * #309: Serialization is not taking into account non-default stack sizes.
  * #310: Splitting a serialized program into its blockchain and transaction parts.
  * #311: `CurrentFunction` and `CurrentStruct` are causing errors in programs with more than 1 package.
  * #312: Deserialization is not setting correctly the sizes for the CallStack, HeapStartsAt and StackSize fields of the CXProgram structure.
* Documentation
* IDE
  * Removed the current version of the IDE. We'll move to a textmate-based
    solution in the future.
* Miscellaneous
  * Vendored all external packages

### v0.6.2
* Additions
  * Support for exponents in floating point numbers (f32 and f64). Also
	improved decimal point parsing
	examples: 1.0 1. .1 1e+2 .1e-3
  * Support for multi-dimensional slices.
* Libraries
* Fixed issues
  * #58: No compilation error when indexing an array with a non integral var.
  * #70: Inline field and index "dereferences" to function calls' outputs.
  * #72: Multi-dimensional slices don't work.
  * #76: Using int literal 0 where 0.0 was needed gave no error.
  * #133: Panic when inserting a newline into a string literal.
  * #134: Panic when declaring a variable of an unknown type.
  * #155: Panic when trying to assign return value of a function returning void.
  * #156: Panic when using a function declared in another package without importing the package.
  * #166: Panic when calling a function from another package where the package name alias a local variable name
  * #271: CX floats cannot handle exponents
  * #284: Concatenation of str variables with + operator doesn't work.
  * #285: Short declaration doesn't compile with opcode return value.
  * #288: No compilation error when using float value in place of boolean expression.
  * #289: Panic when package contains duplicate function signature.
* Documentation
* IDE (WiP)
* Miscellaneous
  * CXFX, the game development toolkit, has been moved to its own
	repository at https://github.com/skycoin/FIXME

### v0.6.1
* Additions
  * Support for lexical scoping
  * `if/elseif` and `if/elseif/else` statements now work properly.
* Libraries
* Fixed issues
  * #54: No compilation error when defining a struct with duplicate fields.
  * #67: No compilation error when var is accessed outside of its declaring scope.
  * #69: glfw.GetCursorPos() throws error
  * #82: Empty code blocks (even if they contain commented-out lines) crash like this.
  * #99: Short variable declarations are not working with calls to methods or functions.
  * #102: String concatenation using the + operator doesn't work.
  * #135: No compilation error when using arithmetic operators on struct instances.
  * #153: Panic in when assigning an empty initializer list to a []i32 variable.
  * #169: No compilation error when assigning a i32 value to a []i32 variable.
  * #170: No compilation error when comparing value of different types.
  * #247: No compilation error when variables are inline initialized.
  * #244: Crash when using a constant expression in a slice literal expression.
	* The problem actually involved the incapability of using expressions as
	values in slice literals
* Documentation
* IDE (WiP)
* Miscellaneous

### v0.6
* Additions
  * Serialization and deserialization
  * Functions as first-class objects
  * Callbacks
  * Improve error reporting system
  * Add slice resize/copy/insert/remove functions
  * Add ReadF32Slice (gl.BufferData and gl.BufferSubData accept slice arguments)
  * Add slice helpers
  * Switch len and size in slice header to avoid unecessary alloc/copy.
  * Refactor cx/op_und.go::op_append
  * Refactor cx/utilities.go::WriteToSlice
  * Add runtime bound checks on slices
  * Print exit code string when a runtime error is thrown
  * CX process returns CX_RUNTIME_* exit code when a runtime error is thrown
  * Add strerror opcode returning a string matching the CX_* error code passed as argument
* Libraries
  * Added GIF support to OpenGL
* Fixed issues
  * #32: Panic if return value is used in an expression
  * #40: Slice keeps growing though it's cleared inside the loop
  * #41: Scope not working in loops
  * #50: No compilation error when using an invalid identifier
  * #51: Silent name clash between packages
  * #52: Some implicit casts were not being caught at compile time
  * #53: CX was not catching an error involving invalid indirections
  * #55: Single character declarations are now allowed
  * #59: Fields of a struct returned by a function call can now be accessed
  * #61: No compilation error when passing *i32 as an i32 arg and conversely
  * #62: No compilation error when dereferencing an i32 var
  * #63: Fixed a problem where inline initializations didn't work with dereferences
  * #65: Return statements now work in CX, with and without return arguments
  * #77: Fixed errors related to sending references of structs to functions and
        assigning references to struct literals
  * #101: Using different types in shorthands now throws an error
  * #104: Dubious error message when indexing an array with a substraction expression
  * #105: Dubious error message when inline initializing a slice
  * #108: Solved a bug that occured when two functions were named the same in
    different packages
  * #131: Problem with struct literals in short variable declarations
  * #132: Short declarations can now be assigned values coming from function calls
  * #154: Sending pointers to slices to functions is now possible
  * #167: Passing the address of a slice element is now possible
  * #199: Trying to call an undefined function no longer throws a segfault
  * #214: Fixed an error related to type deduction in references to struct fields
  * #218: Type checking now works with receiving variables of unexpected types
* Documentation
  * CONTRIBUTING.md: Information about how to contribute to CX
* IDE (WiP)
  * Added a simple guide
* CX GUI helper moved to its own repository at https://github.com/skycoin/cx-gui-helper

### v0.5.18 [2018-11-27 Tue 21:33]
* **Affordances**:
  * Support for `affordances-of`: argument -> argument
  * Support for `affordances-of`: argument -> program
  * Support for `affordances-of`: argument -> struct
  * Support for `affordances-on`: argument -> argument
* `break`: Implemented
* `continue`: Implemented
* `printf`: Added %v format directive which tries to deduce an argument's type and prints its value
* `printf()`: Tell the type and value of extra arguments
* **Labels**: can now be anywhere in a function's block of statements
* Fixed issues:
  * Fix #39: Short-variable declarations now work properly with arrays, e.g. `bar := foo[0]`
  * Fix #49: Trying to access fields of non-struct instances now throws an appropriate error
  * Fix #84: `++` suffix operator now working
  * Fix #92: Conflict when calling multiple callbacks using GLFW
  * Fix #98: CX now throws an error when trying to redeclare a variable
  * Fix #112: `printf` now prints either a `MISSING` or `EXTRA` when there are
              fewer or more arguments than format directives, respectively
  * Fix #120: CX was throwing redeclaration errors in multiple return expressions

### v0.5.17
* Fixed issues:
  * Fix #90: `goto` now works properly on Windows
  * Fix #91: Methods with pointer receivers are working now
  * Fix #111: Trying to use global variables from other packages is no longer
              allowed without their owner package prefixed to them, i.e. `foo` was
	      allowed, now it must be written as `pkg.foo`<|MERGE_RESOLUTION|>--- conflicted
+++ resolved
@@ -4,11 +4,8 @@
 * Additions
   * Prototype for CX chains (CX programs stored on the Skycoin blockchain)
   * Added/forked the newcoin and skycoin-cli commands to the CX repository.
-<<<<<<< HEAD
   * CX can now create a wallet by running `cx --create-wallet --wallet-seed $WALLET_SEED`
-=======
   * Added --wallet-id flag. This parameter replaces having to set the WALLET environment variable for CX chains.
->>>>>>> 56df6cbf
 * Changes
   * Transaction and block default sizes for CX chains changed from 32 Kb to 5 Mb.
 * Libraries
