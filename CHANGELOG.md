--- conflicted
+++ resolved
@@ -16,15 +16,10 @@
   * #134: Panic when declaring a variable of an unknown type.
   * #155: Panic when trying to assign return value of a function returning void.
   * #156: Panic when using a function declared in another package without importing the package.
-<<<<<<< HEAD
-  * #166: Panic when calling a function from another package where the package name alias a local variable name.
-  * #271: CX floats cannot handle exponents.
-  * #285: Short declaration doesn't compile with opcode return value.
-=======
   * #166: Panic when calling a function from another package where the package name alias a local variable name
   * #271: CX floats cannot handle exponents
   * #284: Concatenation of str variables with + operator doesn't work.
->>>>>>> 8a0722cf
+  * #285: Short declaration doesn't compile with opcode return value.
 * Documentation
 * IDE (WiP)
 * Miscellaneous
