--- conflicted
+++ resolved
@@ -2,11 +2,8 @@
 
 ### v0.6.2 (NOT YET RELEASED)
 * Fixed issues
-<<<<<<< HEAD
   * #76: Using int literal 0 where 0.0 was needed gave no error.
-=======
   * #166: Panic when calling a function from another package where the package name alias a local variable name
->>>>>>> a24432f5
 
 ### v0.6.1
 * Additions
