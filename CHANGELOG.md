# Changelog

### v0.6.2 (NOT YET RELEASED)
<<<<<<< HEAD
* Additions
  * Support for exponents in floating point numbers (f32 and f64). Also
	improved decimal point parsing
	examples: 1.0 1. .1 1e+2 .1e-3
* Libraries
* Fixed issues
  * #271: CX floats cannot handle exponents
* Documentation
* IDE (WiP)
* Miscellaneous
=======
* Fixed issues
  * #76: Using int literal 0 where 0.0 was needed gave no error.
  * #166: Panic when calling a function from another package where the package name alias a local variable name
>>>>>>> cfb2e34e

### v0.6.1
* Additions
  * Support for lexical scoping
  * `if/elseif` and `if/elseif/else` statements now work properly.
* Libraries
* Fixed issues
  * #54: No compilation error when defining a struct with duplicate fields.
  * #67: No compilation error when var is accessed outside of its declaring scope.
  * #69: glfw.GetCursorPos() throws error
  * #82: Empty code blocks (even if they contain commented-out lines) crash like this.
  * #99: Short variable declarations are not working with calls to methods or functions.
  * #102: String concatenation using the + operator doesn't work.
  * #135: No compilation error when using arithmetic operators on struct instances.
  * #153: Panic in when assigning an empty initializer list to a []i32 variable.
  * #169: No compilation error when assigning a i32 value to a []i32 variable.
  * #170: No compilation error when comparing value of different types.
  * #247: No compilation error when variables are inline initialized.
  * #244: Crash when using a constant expression in a slice literal expression.
	* The problem actually involved the incapability of using expressions as
	values in slice literals
* Documentation
* IDE (WiP)
* Miscellaneous

### v0.6
* Additions
  * Serialization and deserialization
  * Functions as first-class objects
  * Callbacks
  * Improve error reporting system
  * Add slice resize/copy/insert/remove functions
  * Add ReadF32Slice (gl.BufferData and gl.BufferSubData accept slice arguments)
  * Add slice helpers
  * Switch len and size in slice header to avoid unecessary alloc/copy.
  * Refactor cx/op_und.go::op_append
  * Refactor cx/utilities.go::WriteToSlice
  * Add runtime bound checks on slices
  * Print exit code string when a runtime error is thrown
  * CX process returns CX_RUNTIME_* exit code when a runtime error is thrown
  * Add strerror opcode returning a string matching the CX_* error code passed as argument
* Libraries
  * Added GIF support to OpenGL
* Fixed issues
  * #32: Panic if return value is used in an expression
  * #40: Slice keeps growing though it's cleared inside the loop
  * #41: Scope not working in loops
  * #50: No compilation error when using an invalid identifier
  * #51: Silent name clash between packages
  * #52: Some implicit casts were not being caught at compile time
  * #53: CX was not catching an error involving invalid indirections
  * #55: Single character declarations are now allowed
  * #59: Fields of a struct returned by a function call can now be accessed
  * #61: No compilation error when passing *i32 as an i32 arg and conversely
  * #62: No compilation error when dereferencing an i32 var
  * #63: Fixed a problem where inline initializations didn't work with dereferences
  * #65: Return statements now work in CX, with and without return arguments
  * #77: Fixed errors related to sending references of structs to functions and
        assigning references to struct literals
  * #101: Using different types in shorthands now throws an error
  * #104: Dubious error message when indexing an array with a substraction expression
  * #105: Dubious error message when inline initializing a slice
  * #108: Solved a bug that occured when two functions were named the same in
    different packages
  * #131: Problem with struct literals in short variable declarations
  * #132: Short declarations can now be assigned values coming from function calls
  * #154: Sending pointers to slices to functions is now possible
  * #167: Passing the address of a slice element is now possible
  * #199: Trying to call an undefined function no longer throws a segfault
  * #214: Fixed an error related to type deduction in references to struct fields
  * #218: Type checking now works with receiving variables of unexpected types
* Documentation
  * CONTRIBUTING.md: Information about how to contribute to CX
* IDE (WiP)
  * Added a simple guide
* CX GUI helper moved to its own repository at https://github.com/skycoin/cx-gui-helper

### v0.5.18 [2018-11-27 Tue 21:33]
* **Affordances**:
  * Support for `affordances-of`: argument -> argument
  * Support for `affordances-of`: argument -> program
  * Support for `affordances-of`: argument -> struct
  * Support for `affordances-on`: argument -> argument
* `break`: Implemented
* `continue`: Implemented
* `printf`: Added %v format directive which tries to deduce an argument's type and prints its value
* `printf()`: Tell the type and value of extra arguments
* **Labels**: can now be anywhere in a function's block of statements
* Fixed issues:
  * Fix #39: Short-variable declarations now work properly with arrays, e.g. `bar := foo[0]`
  * Fix #49: Trying to access fields of non-struct instances now throws an appropriate error
  * Fix #84: `++` suffix operator now working
  * Fix #92: Conflict when calling multiple callbacks using GLFW
  * Fix #98: CX now throws an error when trying to redeclare a variable
  * Fix #112: `printf` now prints either a `MISSING` or `EXTRA` when there are
              fewer or more arguments than format directives, respectively
  * Fix #120: CX was throwing redeclaration errors in multiple return expressions

### v0.5.17
* Fixed issues:
  * Fix #90: `goto` now works properly on Windows
  * Fix #91: Methods with pointer receivers are working now
  * Fix #111: Trying to use global variables from other packages is no longer
              allowed without their owner package prefixed to them, i.e. `foo` was
	      allowed, now it must be written as `pkg.foo`<|MERGE_RESOLUTION|>--- conflicted
+++ resolved
@@ -1,22 +1,18 @@
 # Changelog
 
 ### v0.6.2 (NOT YET RELEASED)
-<<<<<<< HEAD
 * Additions
   * Support for exponents in floating point numbers (f32 and f64). Also
 	improved decimal point parsing
 	examples: 1.0 1. .1 1e+2 .1e-3
 * Libraries
 * Fixed issues
+  * #76: Using int literal 0 where 0.0 was needed gave no error.
+  * #166: Panic when calling a function from another package where the package name alias a local variable name
   * #271: CX floats cannot handle exponents
 * Documentation
 * IDE (WiP)
 * Miscellaneous
-=======
-* Fixed issues
-  * #76: Using int literal 0 where 0.0 was needed gave no error.
-  * #166: Panic when calling a function from another package where the package name alias a local variable name
->>>>>>> cfb2e34e
 
 ### v0.6.1
 * Additions
