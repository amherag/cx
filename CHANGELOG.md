# Changelog

### v0.6 (NOT YET RELEASED)
* Additions
  * Serialization and deserialization
  * Functions as first-class objects
  * Callbacks
  * Improve error reporting system
  * Add slice resize/copy/insert/remove functions
  * Add ReadF32Slice (gl.BufferData and gl.BufferSubData accept slice arguments)
  * Add slice helpers
  * Switch len and size in slice header to avoid unecessary alloc/copy.
  * Refactor cx/op_und.go::op_append
  * Refactor cx/utilities.go::WriteToSlice
  * Add runtime bound checks on slices
  * Print exit code string when a runtime error is thrown
  * CX process returns CX_RUNTIME_* exit code when a runtime error is thrown
  * Add strerror opcode returning a string matching the CX_* error code passed as argument
* Libraries
  * Added GIF support to OpenGL
* Fixed issues
  * #32: Panic if return value is used in an expression
  * #40: Slice keeps growing though it's cleared inside the loop
  * #41: Scope not working in loops
  * #50: No compilation error when using an invalid identifier
  * #51: Silent name clash between packages
  * #52: Some implicit casts were not being caught at compile time
  * #53: CX was not catching an error involving invalid indirections
  * #55: Single character declarations are now allowed
  * #59: Fields of a struct returned by a function call can now be accessed
  * #61: No compilation error when passing *i32 as an i32 arg and conversely
  * #62: No compilation error when dereferencing an i32 var
  * #63: Fixed a problem where inline initializations didn't work with dereferences
  * #65: Return statements now work in CX, with and without return arguments
  * #104: Dubious error message when indexing an array with a substraction expression
  * #105: Dubious error message when inline initializing a slice
  * #131: Problem with struct literals in short variable declarations
  * #154: Sending pointers to slices to functions is now possible
<<<<<<< HEAD
  * #199: Trying to call an undefined function no longer throws a segfault
=======
  * #167: Passing the address of a slice element is now possible
>>>>>>> b34c8e7d
  * #218: Type checking now works with receiving variables of unexpected types
* Documentation
  * CONTRIBUTING.md: Information about how to contribute to CX
* IDE (WiP)
  * Added a simple guide
* CX GUI helper moved to its own repository at https://github.com/skycoin/cx-gui-helper

### v0.5.18 (CURRENT VERSION) [2018-11-27 Tue 21:33]
* **Affordances**:
  * Support for `affordances-of`: argument -> argument
  * Support for `affordances-of`: argument -> program
  * Support for `affordances-of`: argument -> struct
  * Support for `affordances-on`: argument -> argument
* `break`: Implemented
* `continue`: Implemented
* `printf`: Added %v format directive which tries to deduce an argument's type and prints its value
* `printf()`: Tell the type and value of extra arguments
* **Labels**: can now be anywhere in a function's block of statements
* Fixed issues:
  * Fix #39: Short-variable declarations now work properly with arrays, e.g. `bar := foo[0]`
  * Fix #49: Trying to access fields of non-struct instances now throws an appropriate error
  * Fix #84: `++` suffix operator now working
  * Fix #92: Conflict when calling multiple callbacks using GLFW
  * Fix #98: CX now throws an error when trying to redeclare a variable
  * Fix #112: `printf` now prints either a `MISSING` or `EXTRA` when there are
              fewer or more arguments than format directives, respectively
  * Fix #120: CX was throwing redeclaration errors in multiple return expressions

### v0.5.17
* Fixed issues:
  * Fix #90: `goto` now works properly on Windows
  * Fix #91: Methods with pointer receivers are working now
  * Fix #111: Trying to use global variables from other packages is no longer
              allowed without their owner package prefixed to them, i.e. `foo` was
	      allowed, now it must be written as `pkg.foo`<|MERGE_RESOLUTION|>--- conflicted
+++ resolved
@@ -36,11 +36,8 @@
   * #105: Dubious error message when inline initializing a slice
   * #131: Problem with struct literals in short variable declarations
   * #154: Sending pointers to slices to functions is now possible
-<<<<<<< HEAD
+  * #167: Passing the address of a slice element is now possible
   * #199: Trying to call an undefined function no longer throws a segfault
-=======
-  * #167: Passing the address of a slice element is now possible
->>>>>>> b34c8e7d
   * #218: Type checking now works with receiving variables of unexpected types
 * Documentation
   * CONTRIBUTING.md: Information about how to contribute to CX
