# Changelog

### v0.6.2 (NOT YET RELEASED)
* Additions
  * Support for exponents in floating point numbers (f32 and f64). Also
	improved decimal point parsing
	examples: 1.0 1. .1 1e+2 .1e-3
  * Support for multi-dimensional slices.
* Libraries
* Fixed issues
  * #58: No compilation error when indexing an array with a non integral var.
  * #70: Inline field and index "dereferences" to function calls' outputs.
  * #72: Multi-dimensional slices don't work.
  * #76: Using int literal 0 where 0.0 was needed gave no error.
  * #133: Panic when inserting a newline into a string literal.
  * #134: Panic when declaring a variable of an unknown type.
  * #155: Panic when trying to assign return value of a function returning void.
  * #156: Panic when using a function declared in another package without importing the package.
  * #166: Panic when calling a function from another package where the package name alias a local variable name
  * #271: CX floats cannot handle exponents
<<<<<<< HEAD
  * #289: Panic when package contains duplicate function signature.
=======
  * #284: Concatenation of str variables with + operator doesn't work.
  * #285: Short declaration doesn't compile with opcode return value.
  * #288: No compilation error when using float value in place of boolean expression.
>>>>>>> 33cdf9fd
* Documentation
* IDE (WiP)
* Miscellaneous
  * CXFX, the game development toolkit, has been moved to its own
	repository at https://github.com/skycoin/FIXME

### v0.6.1
* Additions
  * Support for lexical scoping
  * `if/elseif` and `if/elseif/else` statements now work properly.
* Libraries
* Fixed issues
  * #54: No compilation error when defining a struct with duplicate fields.
  * #67: No compilation error when var is accessed outside of its declaring scope.
  * #69: glfw.GetCursorPos() throws error
  * #82: Empty code blocks (even if they contain commented-out lines) crash like this.
  * #99: Short variable declarations are not working with calls to methods or functions.
  * #102: String concatenation using the + operator doesn't work.
  * #135: No compilation error when using arithmetic operators on struct instances.
  * #153: Panic in when assigning an empty initializer list to a []i32 variable.
  * #169: No compilation error when assigning a i32 value to a []i32 variable.
  * #170: No compilation error when comparing value of different types.
  * #247: No compilation error when variables are inline initialized.
  * #244: Crash when using a constant expression in a slice literal expression.
	* The problem actually involved the incapability of using expressions as
	values in slice literals
* Documentation
* IDE (WiP)
* Miscellaneous

### v0.6
* Additions
  * Serialization and deserialization
  * Functions as first-class objects
  * Callbacks
  * Improve error reporting system
  * Add slice resize/copy/insert/remove functions
  * Add ReadF32Slice (gl.BufferData and gl.BufferSubData accept slice arguments)
  * Add slice helpers
  * Switch len and size in slice header to avoid unecessary alloc/copy.
  * Refactor cx/op_und.go::op_append
  * Refactor cx/utilities.go::WriteToSlice
  * Add runtime bound checks on slices
  * Print exit code string when a runtime error is thrown
  * CX process returns CX_RUNTIME_* exit code when a runtime error is thrown
  * Add strerror opcode returning a string matching the CX_* error code passed as argument
* Libraries
  * Added GIF support to OpenGL
* Fixed issues
  * #32: Panic if return value is used in an expression
  * #40: Slice keeps growing though it's cleared inside the loop
  * #41: Scope not working in loops
  * #50: No compilation error when using an invalid identifier
  * #51: Silent name clash between packages
  * #52: Some implicit casts were not being caught at compile time
  * #53: CX was not catching an error involving invalid indirections
  * #55: Single character declarations are now allowed
  * #59: Fields of a struct returned by a function call can now be accessed
  * #61: No compilation error when passing *i32 as an i32 arg and conversely
  * #62: No compilation error when dereferencing an i32 var
  * #63: Fixed a problem where inline initializations didn't work with dereferences
  * #65: Return statements now work in CX, with and without return arguments
  * #77: Fixed errors related to sending references of structs to functions and
        assigning references to struct literals
  * #101: Using different types in shorthands now throws an error
  * #104: Dubious error message when indexing an array with a substraction expression
  * #105: Dubious error message when inline initializing a slice
  * #108: Solved a bug that occured when two functions were named the same in
    different packages
  * #131: Problem with struct literals in short variable declarations
  * #132: Short declarations can now be assigned values coming from function calls
  * #154: Sending pointers to slices to functions is now possible
  * #167: Passing the address of a slice element is now possible
  * #199: Trying to call an undefined function no longer throws a segfault
  * #214: Fixed an error related to type deduction in references to struct fields
  * #218: Type checking now works with receiving variables of unexpected types
* Documentation
  * CONTRIBUTING.md: Information about how to contribute to CX
* IDE (WiP)
  * Added a simple guide
* CX GUI helper moved to its own repository at https://github.com/skycoin/cx-gui-helper

### v0.5.18 [2018-11-27 Tue 21:33]
* **Affordances**:
  * Support for `affordances-of`: argument -> argument
  * Support for `affordances-of`: argument -> program
  * Support for `affordances-of`: argument -> struct
  * Support for `affordances-on`: argument -> argument
* `break`: Implemented
* `continue`: Implemented
* `printf`: Added %v format directive which tries to deduce an argument's type and prints its value
* `printf()`: Tell the type and value of extra arguments
* **Labels**: can now be anywhere in a function's block of statements
* Fixed issues:
  * Fix #39: Short-variable declarations now work properly with arrays, e.g. `bar := foo[0]`
  * Fix #49: Trying to access fields of non-struct instances now throws an appropriate error
  * Fix #84: `++` suffix operator now working
  * Fix #92: Conflict when calling multiple callbacks using GLFW
  * Fix #98: CX now throws an error when trying to redeclare a variable
  * Fix #112: `printf` now prints either a `MISSING` or `EXTRA` when there are
              fewer or more arguments than format directives, respectively
  * Fix #120: CX was throwing redeclaration errors in multiple return expressions

### v0.5.17
* Fixed issues:
  * Fix #90: `goto` now works properly on Windows
  * Fix #91: Methods with pointer receivers are working now
  * Fix #111: Trying to use global variables from other packages is no longer
              allowed without their owner package prefixed to them, i.e. `foo` was
	      allowed, now it must be written as `pkg.foo`<|MERGE_RESOLUTION|>--- conflicted
+++ resolved
@@ -18,13 +18,10 @@
   * #156: Panic when using a function declared in another package without importing the package.
   * #166: Panic when calling a function from another package where the package name alias a local variable name
   * #271: CX floats cannot handle exponents
-<<<<<<< HEAD
-  * #289: Panic when package contains duplicate function signature.
-=======
   * #284: Concatenation of str variables with + operator doesn't work.
   * #285: Short declaration doesn't compile with opcode return value.
   * #288: No compilation error when using float value in place of boolean expression.
->>>>>>> 33cdf9fd
+  * #289: Panic when package contains duplicate function signature.
 * Documentation
 * IDE (WiP)
 * Miscellaneous
